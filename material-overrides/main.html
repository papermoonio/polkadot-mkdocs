{% extends "base.html" %}

{% block styles %}
	{{ super() }}
  <link rel="stylesheet" href="{{ 'assets/stylesheets/polkadot.css' | url }}">
{% endblock %}

{% block fonts %}
  {#-
    Add Google Fonts here
  -#}
  {{ super() }}
  <link rel="preconnect" href="https://fonts.googleapis.com">
  <link rel="preconnect" href="https://fonts.gstatic.com" crossorigin>
  <link href="https://fonts.googleapis.com/css2?family=Hammersmith+One&family=Montserrat:ital,wght@0,100..900;1,100..900&display=swap" rel="stylesheet">
{% endblock%}

{% block site_meta %}
  {{ super() }}
  {% if page and page.meta and page.meta.keywords %}
    <meta name="keywords" content="{{ page.meta.keywords }}">
  {% endif %}
{% endblock %}

{%- block htmltitle -%} 
  {%- if page.is_homepage -%} 
    <title>Draft Docs for Polkadot Ecosystem</title> 
  {%- elif page and page.meta and page.meta.title -%} 
    <title>{{ page.meta.title }} | {{ config.site_name }}</title> 
  {%- elif page and page.title and not page.is_homepage -%} 
    <title>{{ page.title }} | {{ config.site_name }}</title> 
  {%- else -%}
    <title>{{ config.site_name }}</title> 
  {%- endif -%} 
{%- endblock -%} 

{% block libs %}
  {{ super() }}
  <link rel="preconnect" href="https://widget.kapa.ai/">
  <style data-emotion="mantine" data-s=""></style>
  <script defer
    src="https://widget.kapa.ai/kapa-widget.bundle.js"
    data-website-id="3fbec0cf-5f4b-4f78-9cff-4ebf071c3bd3"
    data-user-analytics-cookie-enabled="false"
    data-project-name="Polkadot"
    data-modal-title="Polkadot AI Chatbot"
    data-project-color="#1E1E1E"
<<<<<<< HEAD
    data-project-logo="/assets/images/favicon.webp"
    data-button-hover-animation-enabled="false"
    data-button-text-color="white"
    data-button-text-font-family="var(--md-text-font-family)"
    data-button-text-font-size="14px"

    data-button-position-right="unset"
    data-button-position-bottom="unset"
    data-button-height="unset"
    data-button-width="unset"
    data-button-padding="0"
    data-button-bg-color="transparent"
    data-button-border="none"
    data-button-box-shadow="none"
    data-button-animation-enabled="false"
    data-button-image-height="0px"
    data-button-image-width="0px"

=======
    data-button-bg-color="var(--color-surface-secondary)"
    data-button-border="1px solid var(--color-border-strong)"
    data-button-border-radius="16px 16px 0 16px"
    data-button-hover-animation-enabled="false"
    data-button-image-height="17px"
    data-button-image-width="17px"
    data-button-text-color="var(--color-text-primary)"
    data-button-text-font-family="DM Serif Display"
    data-button-text-font-size="16px"
    data-button-text-font-weight="600"
    data-button-padding="16px"
    data-button-width="88px"
    data-button-height="85px"
>>>>>>> 428a1183
    data-font-size-xs="12px"
    data-font-size-sm="14px"
    data-font-size-md="16px"
    data-font-size-lg="18px"
    data-font-size-xl="22px"
    data-modal-title-font-size="22px"
    data-query-input-font-size="16px"
    data-modal-header-bg-color="var(--color-surface)"
    data-modal-image-height="24px"
    data-modal-image-width="24px"
<<<<<<< HEAD
    data-modal-header-bg-color="#1C0533"
=======
    data-project-logo="/assets/images/polkadot.png"
>>>>>>> 428a1183
    data-modal-title-color="white"
    data-modal-disclaimer="This is an AI chatbot trained to answer questions about Polkadot. As such, the answers it provides might not always be accurate or up-to-date. Please use your best judgement when evaluating its responses. Also, **please refrain from sharing any personal or private information with the bot**. By submitting a query, you agree that you have read and understood [these conditions](https://polkadot.com/legal-disclosures/).
      **If you need further assistance, you can reach out to [Polkadot Support](https://support.polkadot.network/support/tickets/new?ticket_form=i_have_a_support_request).**"
    data-modal-disclaimer-font-size="12px"
    data-search-mode-enabled="false"
    data-search-mode-default="false"
    data-search-result-primary-title-font-size="16px"
  ></script>
{% endblock %}

{% block site_nav %} 
{#- Navigation (left menu) -#} 
  {% if nav %}
    {% if page.meta and page.meta.hide %} 
      {% set hidden = "hidden" if "navigation" in page.meta.hide %} 
    {% endif %}
    <div
      class="md-sidebar md-sidebar--primary"
      data-md-component="sidebar"
      data-md-type="navigation"
      {{ hidden }}
    >
      <div class="md-sidebar__scrollwrap">
        <div class="md-sidebar__inner">
          {% include "partials/nav.html" %}
        </div>
      </div>
    </div>
  {% endif %} 
  
  {#- Table of contents (TOC) -#} 
  {% if "toc.integrate" not in features %} 
    {% if page.meta and page.meta.hide %} 
      {% set hidden = "hidden" if "toc" in page.meta.hide %} 
    {% endif %}
    <div
      class="md-sidebar md-sidebar--secondary"
      data-md-component="sidebar"
      data-md-type="toc"
      {{ hidden }}
    >
      <div class="md-sidebar__scrollwrap">
        <div class="md-sidebar__inner">
          {#- TOC -#} 
          {% include "partials/toc.html" %}
        </div>

        {#- Feedback and Edit this page container -#}
        <div class="feedback-actions-container">
          {#- Feedback Section -#}
          {% include "partials/feedback.html" %}

          {#- Edit this Page Section -#}
          <div class="edit-section">
            {% include "partials/actions.html" %}
          </div>
        </div>
      </div>
    </div>
  {% endif %} 
{% endblock %}

{%- block container -%}
<div class="md-content" data-md-component="content">
  {% set class = "index-page" if not page.content %}
  <article class="md-content__inner md-typeset {{ class }}">
    {% block content %} 
      {% include "partials/content.html" %} 
    {% endblock %}
  </article>
</div>
{%- endblock -%} 

{% block scripts %} 
  {{ super() }}
  <script defer>
    document.addEventListener('DOMContentLoaded', () => {

      const searchToggle = document.querySelector('[data-md-toggle="search"]');

      searchToggle?.addEventListener('change', () => {
        document.body.toggleAttribute(
          'data-search-open',
          searchToggle.checked
        );
      });

      document.body.addEventListener('click', (event) => {
        if (event.target.id === 'kapa-widget-container') {
          event.target.addEventListener('keydown', (event) => {
            event.stopPropagation();
          });
        }
      });

<<<<<<< HEAD
      const kapaWidget = document.querySelector('#kapa-widget-container')?.shadowRoot;

      if (kapaWidget) {
        /*
          In order to customize the Kapa AI widget, we need to manipulate its shadow DOM.
          
          This script performs the following actions:
            1. Wraps existing shadow root content in a new div for easier styling.
            2. Adds a "Get Support" link to the widget.
            3. Observes mutations in the shadow DOM to apply custom styles and hide unwanted elements
        */

        /* --- 1. Add wrapper around the shadow root --- */
        const shadowRootWrapper = document.createElement('div');
        shadowRootWrapper.className = 'kapa-shadow-root-wrapper';

        // Move all existing children into the wrapper
        while (kapaWidget.firstChild) {
          shadowRootWrapper.appendChild(kapaWidget.firstChild);
        }

        // Insert the wrapper back into the shadow root
        kapaWidget.appendChild(shadowRootWrapper);

        /* --- 2. Create get support link and add to the shadow root --- */
        const supportWrapper = document.createElement('div');
        supportWrapper.classList.add('support-container');

        const supportLink = document.createElement('a');
        supportLink.href = '/get-support/';
        supportLink.textContent = 'Get Support';
        supportLink.classList.add('support-link');

        supportWrapper.appendChild(supportLink);
        shadowRootWrapper.prepend(supportWrapper);

        /* --- 3. Observe mutations in the shadow DOM to apply custom styles and hide unwanted elements --- */
        const observer = new MutationObserver(() => {
          // Remove the image
          const kapaButtonImage = kapaWidget.querySelector('.mantine-Image-root');
          if (kapaButtonImage) {
            kapaButtonImage.style.display = 'none';
          }

          // Modify the styles element
          const kapaStyles = kapaWidget.querySelector('style[data-mantine-styles="true"]');
          if (kapaStyles) {
            kapaStyles.textContent += `
              #kapa-button {
                position: unset;
                width: unset;
                height: unset;
                padding: 0;
                background-color: transparent;
                box-shadow: none;
                animation: none;
              }
  
              #kapa-button:hover {
                background-color: unset;
                opacity: 0.7;
              }
  
              .kapa-shadow-root-wrapper {
                display: flex;
                flex-direction: column;
                height: 100%;
              }
  
              .kapa-shadow-root-wrapper > div {
                flex: 50%;
                overflow-wrap: anywhere;
                text-align: center;
                line-height: 16px;
                align-content: center;
              }
  
              .support-container {
                border-bottom: 1px solid #3e3e3e;
                font-size: 14px;
                padding-bottom: 10px;
              }
  
              .support-container .support-link {
                text-decoration: none;
                color: var(--white);
              }
  
              .support-container .support-link:hover {
                opacity: 0.7 !important;
              }
  
              #kapa-widget-root {
                padding-top: 10px;
              }
  
              .mantine-Text-root {
                line-height: 16px !important;
              }
            `;
          }

          const kapaButtonText = kapaWidget.querySelector('.mantine-Text-root');
          if (kapaButtonText) {
            kapaButtonText.textContent = '';
            kapaButtonText.appendChild(document.createTextNode('Ask'));
            kapaButtonText.appendChild(document.createElement('br'));
            kapaButtonText.appendChild(document.createTextNode('AI'));
          }

          // Stop observing once we've modified everything
          observer.disconnect();
        });
=======
      const widgetHost = document.querySelector('#kapa-widget-container');
      const kapaWidget = widgetHost?.shadowRoot;
      if (!kapaWidget) return;

      const observer = new MutationObserver(() => {
        const kapaButton = kapaWidget.querySelector('.mantine-Button-root');
        const kapaButtonContent = kapaWidget.querySelector('.mantine-Flex-root');

        if (!kapaButton || !kapaButtonContent) return;

        /**
         * ─────────────────────────────
         * Layout / runtime JS styles
         * ─────────────────────────────
         */
        kapaButtonContent.style.alignItems = 'flex-start';

        if (window.innerWidth <= 768) {
          kapaButton.style.width = 'fit-content';
          kapaButton.style.height = '56px';
          kapaButton.style.borderRadius = '16px';
          kapaButton.style.right = '16px';
          kapaButton.style.top = '90vh';

          kapaButtonContent.style.flexDirection = 'row';
          kapaButtonContent.style.gap = '12px';
        } else {
          kapaButtonContent.style.flexDirection = 'column';
          kapaButtonContent.style.gap = '4px';
        }

        /**
         * ─────────────────────────────
         * Inject styles (once)
         * ─────────────────────────────
         */
        if (!kapaWidget.querySelector('#custom-kapa-styles')) {
          const style = document.createElement('style');
          style.id = 'custom-kapa-styles';
          style.textContent = `
            /* Light mode */
            .mantine-Button-root:hover {
              background-color: var(--color-surface);
            }

            :host-context([data-md-color-scheme="custom-light"])
            .mantine-Image-root {
              filter: invert(1);
            }

            :host-context([data-md-color-scheme="custom-light"])
            .mantine-Title-root {
              color: var(--color-text-primary);
            }

            :host-context([data-md-color-scheme="custom-dark"])
            .mantine-Modal-close {
              color: var(--color-text-primary);
            }

            :host-context([data-md-color-scheme="custom-dark"])
            .mantine-CloseButton-root:hover {
              background: var(--color-surface-secondary);
            }

            :host-context(body[data-search-open]) #kapa-button {
              z-index: 1;
            }
          `;
          kapaWidget.appendChild(style);
        }

        /**
         * All done — stop observing
         */
        observer.disconnect();
      });
>>>>>>> 428a1183

      observer.observe(kapaWidget, { childList: true, subtree: true });
    });
  </script>
  <script>
    document.addEventListener('DOMContentLoaded', () => {
      const SITE_BASE = location.origin.replace(/\/+$/, ''); // current host
      const AI_BASE = '/ai'; // relative path to AI content on same host

      const stripLeading = (value) => value.replace(/^\/+/, '');

      const toAbsolute = (rawPath) => {
        if (!rawPath) return null;
        const dataPath = rawPath.trim();
        if (/^https?:\/\//i.test(dataPath)) return dataPath; // already absolute

        const normalized = stripLeading(dataPath);

        // All AI content is served from the AI_BASE on the current host
        if (normalized.startsWith('ai/')) {
          return `${SITE_BASE}${AI_BASE}/${stripLeading(normalized.replace(/^ai\//, ''))}`;
        }

        // NOTE: same-origin assets: default for everything we ship in docs/ (llms, ai bundles, etc.)
        if (dataPath.startsWith('/')) return `${SITE_BASE}/${stripLeading(dataPath)}`;
        if (normalized === 'llms.txt' || normalized === 'llms-full.jsonl') return `${SITE_BASE}/${normalized}`;

        // Fallback → site-relative
        return `${SITE_BASE}/${normalized}`;
      };

      const downloadViaFetch = async (url, filename) => {
        try {
          const res = await fetch(url, { credentials: 'omit' });
          if (!res.ok) throw new Error(`HTTP ${res.status}`);
          const blob = await res.blob(); // keep original content-type from server
          const link = document.createElement('a');
          const objectUrl = URL.createObjectURL(blob);
          link.href = objectUrl;
          link.download = filename || 'download.txt';
          document.body.appendChild(link);
          link.click();
          URL.revokeObjectURL(objectUrl);
          link.remove();
        } catch (err) {
          console.error('Download failed, falling back to navigation:', err);
          // Fallback: just navigate to the URL (will open in browser)
          window.location.href = url;
        }
      };

      const copyTextFromUrl = async (url) => {
        try {
          const res = await fetch(url, { credentials: 'omit' });
          if (!res.ok) throw new Error(`HTTP ${res.status}`);
          const text = await res.text();
          await navigator.clipboard.writeText(text);

          const dlg = document.querySelector('.md-dialog');
          if (dlg) {
            dlg.classList.add('md-dialog--active');
            const msg = dlg.querySelector('.md-dialog__inner');
            if (msg) msg.textContent = "{{ lang.t('clipboard.copied') }}";
            setTimeout(() => dlg.classList.remove('md-dialog--active'), 2000);
          }
        } catch (err) {
          console.error('Failed to copy:', err);
          const dlg = document.querySelector('.md-dialog');
          if (dlg) dlg.classList.remove('md-dialog--active');
        }
      };

      // COPY buttons
      document.querySelectorAll('.llms-copy').forEach((btn) => {
        btn.addEventListener('click', (e) => {
          e.preventDefault();
          const url = toAbsolute(btn.getAttribute('data-path'));
          if (url) copyTextFromUrl(url);
        });
      });

      // DOWNLOAD buttons: force a real download via Blob
      document.querySelectorAll('.llms-dl').forEach((a) => {
        // Set href for right-click "Copy link address" convenience
        const abs = toAbsolute(a.getAttribute('data-path'));
        if (abs) a.setAttribute('href', abs);

        a.addEventListener('click', (e) => {
          e.preventDefault();
          const path = a.getAttribute('data-path') || '';
          const url = toAbsolute(path);
          if (!url) return;
          // Prefer explicit filename; else derive from last path segment
          const filename =
            a.getAttribute('data-filename') ||
            path.split('/').pop() ||
            'download.txt';
          downloadViaFetch(url, filename);
        });
      });
    });
  </script>
{% endblock %}<|MERGE_RESOLUTION|>--- conflicted
+++ resolved
@@ -45,13 +45,9 @@
     data-project-name="Polkadot"
     data-modal-title="Polkadot AI Chatbot"
     data-project-color="#1E1E1E"
-<<<<<<< HEAD
-    data-project-logo="/assets/images/favicon.webp"
     data-button-hover-animation-enabled="false"
-    data-button-text-color="white"
-    data-button-text-font-family="var(--md-text-font-family)"
+    data-button-text-color="var(--color-text-primary)"
     data-button-text-font-size="14px"
-
     data-button-position-right="unset"
     data-button-position-bottom="unset"
     data-button-height="unset"
@@ -63,22 +59,6 @@
     data-button-animation-enabled="false"
     data-button-image-height="0px"
     data-button-image-width="0px"
-
-=======
-    data-button-bg-color="var(--color-surface-secondary)"
-    data-button-border="1px solid var(--color-border-strong)"
-    data-button-border-radius="16px 16px 0 16px"
-    data-button-hover-animation-enabled="false"
-    data-button-image-height="17px"
-    data-button-image-width="17px"
-    data-button-text-color="var(--color-text-primary)"
-    data-button-text-font-family="DM Serif Display"
-    data-button-text-font-size="16px"
-    data-button-text-font-weight="600"
-    data-button-padding="16px"
-    data-button-width="88px"
-    data-button-height="85px"
->>>>>>> 428a1183
     data-font-size-xs="12px"
     data-font-size-sm="14px"
     data-font-size-md="16px"
@@ -89,11 +69,7 @@
     data-modal-header-bg-color="var(--color-surface)"
     data-modal-image-height="24px"
     data-modal-image-width="24px"
-<<<<<<< HEAD
-    data-modal-header-bg-color="#1C0533"
-=======
     data-project-logo="/assets/images/polkadot.png"
->>>>>>> 428a1183
     data-modal-title-color="white"
     data-modal-disclaimer="This is an AI chatbot trained to answer questions about Polkadot. As such, the answers it provides might not always be accurate or up-to-date. Please use your best judgement when evaluating its responses. Also, **please refrain from sharing any personal or private information with the bot**. By submitting a query, you agree that you have read and understood [these conditions](https://polkadot.com/legal-disclosures/).
       **If you need further assistance, you can reach out to [Polkadot Support](https://support.polkadot.network/support/tickets/new?ticket_form=i_have_a_support_request).**"
@@ -189,161 +165,111 @@
         }
       });
 
-<<<<<<< HEAD
-      const kapaWidget = document.querySelector('#kapa-widget-container')?.shadowRoot;
-
-      if (kapaWidget) {
-        /*
-          In order to customize the Kapa AI widget, we need to manipulate its shadow DOM.
-          
-          This script performs the following actions:
-            1. Wraps existing shadow root content in a new div for easier styling.
-            2. Adds a "Get Support" link to the widget.
-            3. Observes mutations in the shadow DOM to apply custom styles and hide unwanted elements
-        */
-
-        /* --- 1. Add wrapper around the shadow root --- */
-        const shadowRootWrapper = document.createElement('div');
-        shadowRootWrapper.className = 'kapa-shadow-root-wrapper';
-
-        // Move all existing children into the wrapper
-        while (kapaWidget.firstChild) {
-          shadowRootWrapper.appendChild(kapaWidget.firstChild);
-        }
-
-        // Insert the wrapper back into the shadow root
-        kapaWidget.appendChild(shadowRootWrapper);
-
-        /* --- 2. Create get support link and add to the shadow root --- */
-        const supportWrapper = document.createElement('div');
-        supportWrapper.classList.add('support-container');
-
-        const supportLink = document.createElement('a');
-        supportLink.href = '/get-support/';
-        supportLink.textContent = 'Get Support';
-        supportLink.classList.add('support-link');
-
-        supportWrapper.appendChild(supportLink);
-        shadowRootWrapper.prepend(supportWrapper);
-
-        /* --- 3. Observe mutations in the shadow DOM to apply custom styles and hide unwanted elements --- */
-        const observer = new MutationObserver(() => {
-          // Remove the image
-          const kapaButtonImage = kapaWidget.querySelector('.mantine-Image-root');
-          if (kapaButtonImage) {
-            kapaButtonImage.style.display = 'none';
-          }
-
-          // Modify the styles element
-          const kapaStyles = kapaWidget.querySelector('style[data-mantine-styles="true"]');
-          if (kapaStyles) {
-            kapaStyles.textContent += `
-              #kapa-button {
-                position: unset;
-                width: unset;
-                height: unset;
-                padding: 0;
-                background-color: transparent;
-                box-shadow: none;
-                animation: none;
-              }
-  
-              #kapa-button:hover {
-                background-color: unset;
-                opacity: 0.7;
-              }
-  
-              .kapa-shadow-root-wrapper {
-                display: flex;
-                flex-direction: column;
-                height: 100%;
-              }
-  
-              .kapa-shadow-root-wrapper > div {
-                flex: 50%;
-                overflow-wrap: anywhere;
-                text-align: center;
-                line-height: 16px;
-                align-content: center;
-              }
-  
-              .support-container {
-                border-bottom: 1px solid #3e3e3e;
-                font-size: 14px;
-                padding-bottom: 10px;
-              }
-  
-              .support-container .support-link {
-                text-decoration: none;
-                color: var(--white);
-              }
-  
-              .support-container .support-link:hover {
-                opacity: 0.7 !important;
-              }
-  
-              #kapa-widget-root {
-                padding-top: 10px;
-              }
-  
-              .mantine-Text-root {
-                line-height: 16px !important;
-              }
-            `;
-          }
-
-          const kapaButtonText = kapaWidget.querySelector('.mantine-Text-root');
-          if (kapaButtonText) {
-            kapaButtonText.textContent = '';
-            kapaButtonText.appendChild(document.createTextNode('Ask'));
-            kapaButtonText.appendChild(document.createElement('br'));
-            kapaButtonText.appendChild(document.createTextNode('AI'));
-          }
-
-          // Stop observing once we've modified everything
-          observer.disconnect();
-        });
-=======
       const widgetHost = document.querySelector('#kapa-widget-container');
       const kapaWidget = widgetHost?.shadowRoot;
       if (!kapaWidget) return;
 
+      /*
+        In order to customize the Kapa AI widget, we need to manipulate its shadow DOM.
+        
+        This script performs the following actions:
+          1. Wraps existing shadow root content in a new div for easier styling.
+          2. Adds a "Get Support" link to the widget.
+          3. Observes mutations in the shadow DOM to apply custom styles and hide unwanted elements
+      */
+
+      /* --- 1. Add wrapper around the shadow root --- */
+      const shadowRootWrapper = document.createElement('div');
+      shadowRootWrapper.className = 'kapa-shadow-root-wrapper';
+
+      // Move all existing children into the wrapper
+      while (kapaWidget.firstChild) {
+        shadowRootWrapper.appendChild(kapaWidget.firstChild);
+      }
+
+      // Insert the wrapper back into the shadow root
+      kapaWidget.appendChild(shadowRootWrapper);
+
+      /* --- 2. Create get support link and add to the shadow root --- */
+      const supportWrapper = document.createElement('div');
+      supportWrapper.classList.add('support-container');
+
+      const supportLink = document.createElement('a');
+      supportLink.href = '/get-support/';
+      supportLink.textContent = 'Get Support';
+      supportLink.classList.add('support-link');
+
+      supportWrapper.appendChild(supportLink);
+      shadowRootWrapper.prepend(supportWrapper);
+
+      /* --- 3. Observe mutations in the shadow DOM to apply custom styles and hide unwanted elements --- */
       const observer = new MutationObserver(() => {
-        const kapaButton = kapaWidget.querySelector('.mantine-Button-root');
-        const kapaButtonContent = kapaWidget.querySelector('.mantine-Flex-root');
-
-        if (!kapaButton || !kapaButtonContent) return;
+        // Remove the image
+        const kapaButtonImage = kapaWidget.querySelector('.mantine-Image-root');
+        if (kapaButtonImage) {
+          kapaButtonImage.style.display = 'none';
+        }
 
         /**
          * ─────────────────────────────
          * Layout / runtime JS styles
          * ─────────────────────────────
          */
-        kapaButtonContent.style.alignItems = 'flex-start';
-
-        if (window.innerWidth <= 768) {
-          kapaButton.style.width = 'fit-content';
-          kapaButton.style.height = '56px';
-          kapaButton.style.borderRadius = '16px';
-          kapaButton.style.right = '16px';
-          kapaButton.style.top = '90vh';
-
-          kapaButtonContent.style.flexDirection = 'row';
-          kapaButtonContent.style.gap = '12px';
-        } else {
-          kapaButtonContent.style.flexDirection = 'column';
-          kapaButtonContent.style.gap = '4px';
-        }
-
-        /**
-         * ─────────────────────────────
-         * Inject styles (once)
-         * ─────────────────────────────
-         */
-        if (!kapaWidget.querySelector('#custom-kapa-styles')) {
-          const style = document.createElement('style');
-          style.id = 'custom-kapa-styles';
-          style.textContent = `
+        const kapaStyles = kapaWidget.querySelector('style[data-mantine-styles="true"]');
+        if (kapaStyles) {
+          kapaStyles.textContent += `
+            #kapa-button {
+              position: unset;
+              width: unset;
+              height: unset;
+              padding: 0;
+              background-color: transparent;
+              box-shadow: none;
+              animation: none;
+            }
+  
+            #kapa-button:hover {
+              background-color: unset;
+              opacity: 0.7;
+            }
+  
+            .kapa-shadow-root-wrapper {
+              display: flex;
+              flex-direction: column;
+              height: 100%;
+            }
+  
+            .kapa-shadow-root-wrapper > div {
+              flex: 50%;
+              overflow-wrap: anywhere;
+              text-align: center;
+              line-height: 16px;
+              align-content: center;
+            }
+  
+            .support-container {
+              border-bottom: 1px solid #3e3e3e;
+              font-size: 14px;
+              padding-bottom: 10px;
+            }
+  
+            .support-container .support-link {
+              text-decoration: none;
+              color: var(--md-default-fg-color);
+            }
+  
+            .support-container .support-link:hover {
+              opacity: 0.7 !important;
+            }
+  
+            #kapa-widget-root {
+              padding-top: 10px;
+            }
+  
+            .mantine-Text-root {
+              line-height: 16px !important;
+            }
+            
             /* Light mode */
             .mantine-Button-root:hover {
               background-color: var(--color-surface);
@@ -373,15 +299,19 @@
               z-index: 1;
             }
           `;
-          kapaWidget.appendChild(style);
-        }
-
-        /**
-         * All done — stop observing
-         */
+        }
+
+        const kapaButtonText = kapaWidget.querySelector('.mantine-Text-root');
+        if (kapaButtonText) {
+          kapaButtonText.textContent = '';
+          kapaButtonText.appendChild(document.createTextNode('Ask'));
+          kapaButtonText.appendChild(document.createElement('br'));
+          kapaButtonText.appendChild(document.createTextNode('AI'));
+        }
+
+        // Stop observing once we've modified everything
         observer.disconnect();
       });
->>>>>>> 428a1183
 
       observer.observe(kapaWidget, { childList: true, subtree: true });
     });
