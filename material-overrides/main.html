{% extends "base.html" %}

{% block styles %}
	{{ super() }}
  <link rel="stylesheet" href="{{ 'assets/stylesheets/polkadot.css' | url }}">
{% endblock %}

{% block fonts %}
  {#-
    Add Google Fonts here
  -#}
  {{ super() }}
  <link rel="preconnect" href="https://fonts.googleapis.com">
  <link rel="preconnect" href="https://fonts.gstatic.com" crossorigin>
  <link href="https://fonts.googleapis.com/css2?family=Hammersmith+One&family=Montserrat:ital,wght@0,100..900;1,100..900&display=swap" rel="stylesheet">
{% endblock%}

{% block site_meta %}
  {{ super() }}
  {% if page and page.meta and page.meta.keywords %}
    <meta name="keywords" content="{{ page.meta.keywords }}">
  {% endif %}
{% endblock %}

{%- block htmltitle -%} 
  {%- if page.is_homepage -%} 
    <title>Draft Docs for Polkadot Ecosystem</title> 
  {%- elif page and page.meta and page.meta.title -%} 
    <title>{{ page.meta.title }} | {{ config.site_name }}</title> 
  {%- elif page and page.title and not page.is_homepage -%} 
    <title>{{ page.title }} | {{ config.site_name }}</title> 
  {%- else -%}
    <title>{{ config.site_name }}</title> 
  {%- endif -%} 
{%- endblock -%} 

{% block announce %}
  <span aria-hidden="true">✅</span> Kusama Asset Hub migration done. 👉 
  <a href="https://forum.polkadot.network/t/asset-hub-migration-2025/11129/73" target="_blank" rel="noopener noreferrer" style="font-weight: bold;">
    Read more.
  </a>
{% endblock %}

{% block libs %}
  {{ super() }}
  <link rel="preconnect" href="https://widget.kapa.ai/">
  <style data-emotion="mantine" data-s=""></style>
  <script defer
    src="https://widget.kapa.ai/kapa-widget.bundle.js"
    data-website-id="3fbec0cf-5f4b-4f78-9cff-4ebf071c3bd3"
    data-user-analytics-cookie-enabled="false"
    data-project-name="Polkadot"
    data-modal-title="Polkadot AI Chatbot"
    data-project-color="#1E1E1E"
    data-button-bg-color="rgba(0, 0, 0, 0.60)"
    data-button-border-radius="16px 16px 0 16px"
    data-button-hover-animation-enabled="false"
    data-button-image-height="17px"
    data-button-image-width="17px"
    data-button-text-color="white"
    data-button-text-font-family="Unbounded"
    data-button-text-font-size="14px"
    data-button-padding="16px"
    data-button-width="88px"
    data-button-height="85px"
    data-font-size-xs="12px"
    data-font-size-sm="14px"
    data-font-size-md="16px"
    data-font-size-lg="18px"
    data-font-size-xl="22px"
    data-modal-title-font-size="22px"
    data-button-position-top="75vh"
    data-button-position-right="24px"
    data-query-input-font-size="16px"
    data-modal-image-height="24px"
    data-modal-image-width="24px"
    data-project-logo="/assets/images/favicon.svg"
    data-modal-header-bg-color="#1C0533"
    data-modal-title-color="white"
    data-modal-disclaimer="This is an AI chatbot trained to answer questions about Polkadot. As such, the answers it provides might not always be accurate or up-to-date. Please use your best judgement when evaluating its responses. Also, **please refrain from sharing any personal or private information with the bot**. By submitting a query, you agree that you have read and understood [these conditions](https://polkadot.com/legal-disclosures/).
      **If you need further assistance, you can reach out to [Polkadot Support](https://support.polkadot.network/support/tickets/new?ticket_form=i_have_a_support_request).**"
    data-modal-disclaimer-font-size="12px"
    data-search-mode-enabled="false"
    data-search-mode-default="false"
    data-search-result-primary-title-font-size="16px"
  ></script>
{% endblock %}

{% block site_nav %} 
{#- Navigation (left menu) -#} 
  {% if nav %}
    {% if page.meta and page.meta.hide %} 
      {% set hidden = "hidden" if "navigation" in page.meta.hide %} 
    {% endif %}
    <div
      class="md-sidebar md-sidebar--primary"
      data-md-component="sidebar"
      data-md-type="navigation"
      {{ hidden }}
    >
      <div class="md-sidebar__scrollwrap">
        <div class="md-sidebar__inner">
          {% include "partials/nav.html" %}
        </div>
      </div>
    </div>
  {% endif %} 
  
  {#- Table of contents (TOC) -#} 
  {% if "toc.integrate" not in features %} 
    {% if page.meta and page.meta.hide %} 
      {% set hidden = "hidden" if "toc" in page.meta.hide %} 
    {% endif %}
    <div
      class="md-sidebar md-sidebar--secondary"
      data-md-component="sidebar"
      data-md-type="toc"
      {{ hidden }}
    >
      <div class="md-sidebar__scrollwrap">
        <div class="md-sidebar__inner">
          {#- TOC -#} 
          {% include "partials/toc.html" %}
        </div>

        {#- Feedback and Edit this page container -#}
        <div class="feedback-actions-container">
          {#- Feedback Section -#}
          <div class="feedback-section">
            {% include "partials/feedback.html" %}
          </div>

          {#- Edit this Page Section -#}
          <div class="edit-section">
            {% include "partials/actions.html" %}
          </div>
        </div>
      </div>
    </div>
  {% endif %} 
{% endblock %}

{%- block container -%}
<div class="md-content" data-md-component="content">
  {% set class = "index-page" if not page.content %}
  <article class="md-content__inner md-typeset {{ class }}">
    {% block content %}
      {% include "partials/content.html" %}
    {% endblock %}
  </article>
</div>
{%- endblock -%} 

{% block scripts %} 
  {{ super() }}
  <script defer>
    document.addEventListener('DOMContentLoaded', () => {
      document.body.addEventListener('click', (event) => {
        if (event.target.id === 'kapa-widget-container') {
          event.target.addEventListener('keydown', (event) => {
            event.stopPropagation();
          });
        }
      });

      const kapaWidget = document.querySelector('#kapa-widget-container')?.shadowRoot;
      if (kapaWidget) {
        const observer = new MutationObserver(() => {
          const kapaButtonContent = kapaWidget.querySelector('.mantine-Flex-root');

          if (kapaButtonContent) {
            // Adjust position of Polkadot logo
            kapaButtonContent.style.alignItems = 'start';
            kapaButtonContent.style.gap = '4px';
            
            // Mobile adjustments: make button smaller and adjust layout
            if (window.innerWidth <= 768) {
              const kapaButton = kapaWidget.querySelector('.mantine-Button-root');
              if (kapaButton) {
                kapaButton.style.width = 'fit-content';
                kapaButton.style.height = '56px';
                kapaButton.style.borderRadius = '16px';
                kapaButton.style.right = '16px';
                kapaButton.style.top = '90vh';
              }
              kapaButtonContent.style.flexDirection = 'row';
              kapaButtonContent.style.gap = '12px';
            }

            // Stop observing once we've applied styles
            observer.disconnect();
          }
        });

        // Observe additions inside the shadow DOM
        observer.observe(kapaWidget, { childList: true, subtree: true });
      }
    });
  </script>
  <script>
    document.addEventListener('DOMContentLoaded', () => {
      const SITE_BASE = location.origin.replace(/\/+$/, ''); // current host
      const AI_BASE = '/ai'; // relative path to AI content on same host

      const stripLeading = (value) => value.replace(/^\/+/, '');

      const toAbsolute = (rawPath) => {
        if (!rawPath) return null;
        const dataPath = rawPath.trim();
        if (/^https?:\/\//i.test(dataPath)) return dataPath; // already absolute

        const normalized = stripLeading(dataPath);

        // All AI content is served from the AI_BASE on the current host
        if (normalized.startsWith('ai/')) {
          return `${SITE_BASE}${AI_BASE}/${stripLeading(normalized.replace(/^ai\//, ''))}`;
        }
<<<<<<< HEAD

        // NOTE: same-origin assets: default for everything we ship in docs/ (llms, ai bundles, etc.)
        if (dataPath.startsWith('/')) return `${SITE_BASE}/${stripLeading(dataPath)}`;
        if (normalized === 'llms.txt' || normalized === 'llms-full.jsonl') return `${SITE_BASE}/${normalized}`;

        // Fallback → site-relative
        return `${SITE_BASE}/${normalized}`;
      };

      const downloadViaFetch = async (url, filename) => {
        try {
          const res = await fetch(url, { credentials: 'omit' });
          if (!res.ok) throw new Error(`HTTP ${res.status}`);
          const blob = await res.blob(); // keep original content-type from server
          const link = document.createElement('a');
          const objectUrl = URL.createObjectURL(blob);
          link.href = objectUrl;
          link.download = filename || 'download.txt';
          document.body.appendChild(link);
          link.click();
          URL.revokeObjectURL(objectUrl);
          link.remove();
        } catch (err) {
          console.error('Download failed, falling back to navigation:', err);
          // Fallback: just navigate to the URL (will open in browser)
          window.location.href = url;
        }
      };

=======

        // NOTE: same-origin assets: default for everything we ship in docs/ (llms, ai bundles, etc.)
        if (dataPath.startsWith('/')) return `${SITE_BASE}/${stripLeading(dataPath)}`;
        if (normalized === 'llms.txt' || normalized === 'llms-full.jsonl') return `${SITE_BASE}/${normalized}`;

        // Fallback → site-relative
        return `${SITE_BASE}/${normalized}`;
      };

      const downloadViaFetch = async (url, filename) => {
        try {
          const res = await fetch(url, { credentials: 'omit' });
          if (!res.ok) throw new Error(`HTTP ${res.status}`);
          const blob = await res.blob(); // keep original content-type from server
          const link = document.createElement('a');
          const objectUrl = URL.createObjectURL(blob);
          link.href = objectUrl;
          link.download = filename || 'download.txt';
          document.body.appendChild(link);
          link.click();
          URL.revokeObjectURL(objectUrl);
          link.remove();
        } catch (err) {
          console.error('Download failed, falling back to navigation:', err);
          // Fallback: just navigate to the URL (will open in browser)
          window.location.href = url;
        }
      };

>>>>>>> 14063e33
      const copyTextFromUrl = async (url) => {
        try {
          const res = await fetch(url, { credentials: 'omit' });
          if (!res.ok) throw new Error(`HTTP ${res.status}`);
          const text = await res.text();
          await navigator.clipboard.writeText(text);

          const dlg = document.querySelector('.md-dialog');
          if (dlg) {
            dlg.classList.add('md-dialog--active');
            const msg = dlg.querySelector('.md-dialog__inner');
            if (msg) msg.textContent = "{{ lang.t('clipboard.copied') }}";
            setTimeout(() => dlg.classList.remove('md-dialog--active'), 2000);
          }
        } catch (err) {
          console.error('Failed to copy:', err);
          const dlg = document.querySelector('.md-dialog');
          if (dlg) dlg.classList.remove('md-dialog--active');
        }
      };

      // COPY buttons
      document.querySelectorAll('.llms-copy').forEach((btn) => {
        btn.addEventListener('click', (e) => {
          e.preventDefault();
          const url = toAbsolute(btn.getAttribute('data-path'));
          if (url) copyTextFromUrl(url);
        });
      });

      // DOWNLOAD buttons: force a real download via Blob
      document.querySelectorAll('.llms-dl').forEach((a) => {
        // Set href for right-click "Copy link address" convenience
        const abs = toAbsolute(a.getAttribute('data-path'));
        if (abs) a.setAttribute('href', abs);

        a.addEventListener('click', (e) => {
          e.preventDefault();
          const path = a.getAttribute('data-path') || '';
          const url = toAbsolute(path);
          if (!url) return;
          // Prefer explicit filename; else derive from last path segment
          const filename =
            a.getAttribute('data-filename') ||
            path.split('/').pop() ||
            'download.txt';
          downloadViaFetch(url, filename);
        });
      });
    });
  </script>
{% endblock %}<|MERGE_RESOLUTION|>--- conflicted
+++ resolved
@@ -215,7 +215,6 @@
         if (normalized.startsWith('ai/')) {
           return `${SITE_BASE}${AI_BASE}/${stripLeading(normalized.replace(/^ai\//, ''))}`;
         }
-<<<<<<< HEAD
 
         // NOTE: same-origin assets: default for everything we ship in docs/ (llms, ai bundles, etc.)
         if (dataPath.startsWith('/')) return `${SITE_BASE}/${stripLeading(dataPath)}`;
@@ -245,37 +244,6 @@
         }
       };
 
-=======
-
-        // NOTE: same-origin assets: default for everything we ship in docs/ (llms, ai bundles, etc.)
-        if (dataPath.startsWith('/')) return `${SITE_BASE}/${stripLeading(dataPath)}`;
-        if (normalized === 'llms.txt' || normalized === 'llms-full.jsonl') return `${SITE_BASE}/${normalized}`;
-
-        // Fallback → site-relative
-        return `${SITE_BASE}/${normalized}`;
-      };
-
-      const downloadViaFetch = async (url, filename) => {
-        try {
-          const res = await fetch(url, { credentials: 'omit' });
-          if (!res.ok) throw new Error(`HTTP ${res.status}`);
-          const blob = await res.blob(); // keep original content-type from server
-          const link = document.createElement('a');
-          const objectUrl = URL.createObjectURL(blob);
-          link.href = objectUrl;
-          link.download = filename || 'download.txt';
-          document.body.appendChild(link);
-          link.click();
-          URL.revokeObjectURL(objectUrl);
-          link.remove();
-        } catch (err) {
-          console.error('Download failed, falling back to navigation:', err);
-          // Fallback: just navigate to the URL (will open in browser)
-          window.location.href = url;
-        }
-      };
-
->>>>>>> 14063e33
       const copyTextFromUrl = async (url) => {
         try {
           const res = await fetch(url, { credentials: 'omit' });
