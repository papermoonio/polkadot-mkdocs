{% extends "base.html" %}

{% block styles %}
	{{ super() }}
  <link rel="stylesheet" href="{{ 'assets/stylesheets/polkadot.css' | url }}">
{% endblock %}

{% block fonts %}
  {#-
    Add Google Fonts here
  -#}
  {{ super() }}
  <link rel="preconnect" href="https://fonts.googleapis.com">
  <link rel="preconnect" href="https://fonts.gstatic.com" crossorigin>
  <link href="https://fonts.googleapis.com/css2?family=Hammersmith+One&family=Montserrat:ital,wght@0,100..900;1,100..900&display=swap" rel="stylesheet">
{% endblock%}

{% block site_meta %}
  {{ super() }}
  {% if page and page.meta and page.meta.keywords %}
    <meta name="keywords" content="{{ page.meta.keywords }}">
  {% endif %}
{% endblock %}

{%- block htmltitle -%} 
  {%- if page.is_homepage -%} 
    <title>Draft Docs for Polkadot Ecosystem</title> 
  {%- elif page and page.meta and page.meta.title -%} 
    <title>{{ page.meta.title }} | {{ config.site_name }}</title> 
  {%- elif page and page.title and not page.is_homepage -%} 
    <title>{{ page.title }} | {{ config.site_name }}</title> 
  {%- else -%}
    <title>{{ config.site_name }}</title> 
  {%- endif -%} 
{%- endblock -%} 

{% block libs %}
  {{ super() }}
  <link rel="preconnect" href="https://widget.kapa.ai/">
  <style data-emotion="mantine" data-s=""></style>
  <script defer
    src="https://widget.kapa.ai/kapa-widget.bundle.js"
    data-website-id="3fbec0cf-5f4b-4f78-9cff-4ebf071c3bd3"
    data-project-name="Polkadot"
    data-modal-title="Polkadot AI Chatbot"
    data-project-color="#1E1E1E"
    data-button-bg-color="#1C0533"
    data-button-text-color="white"
    data-button-height="80px"
    data-button-width="72px"
    data-font-size-xs="12px"
    data-font-size-sm="14px"
    data-font-size-md="16px"
    data-font-size-lg="18px"
    data-font-size-xl="22px"
    data-modal-title-font-size="22px"
    data-button-text-font-size="18px"
    data-query-input-font-size="16px"
    data-button-image-height="24px"
    data-button-image-width="24px"
    data-modal-image-height="24px"
    data-modal-image-width="24px"
    data-project-logo="https://1000logos.net/wp-content/uploads/2022/08/Polkadot-Symbol.png"
    data-modal-header-bg-color="#1C0533"
    data-modal-title-color="white"
    data-modal-disclaimer="This is an AI chatbot trained to answer questions about Polkadot. As such, the answers it provides might not always be accurate or up-to-date. Please use your best judgement when evaluating its responses. Also, **please refrain from sharing any personal or private information with the bot**. By submitting a query, you agree that you have read and understood [these conditions](https://polkadot.com/legal-disclosures/).
      **If you need further assistance, you can reach out to [Polkadot Support](https://support.polkadot.network/support/tickets/new?ticket_form=i_have_a_support_request).**"
    data-modal-disclaimer-font-size="12px"
    data-search-mode-enabled="false"
    data-search-mode-default="false"
    data-search-result-primary-title-font-size="16px"
    data-button-position-top="120px"
    data-button-position-right="0px"
  ></script>
  <script defer>
    document.addEventListener('DOMContentLoaded', () => {
      document.body.addEventListener('click', (event) => {
        if (event.target.id === 'kapa-widget-container') {
          event.target.addEventListener('keydown', (event) => {
            event.stopPropagation();
          });
        }
      });
    });
  </script>
{% endblock %}

<<<<<<< HEAD
{% block header %}
  {#- With the way the announce partial is set up, we can't override the entire announce div. So this adds one in the header and should be the only one used -#}
  <div data-md-component="announce" class="announce hideable" style="display: none;">
    <aside class="md-banner">
      <div class="md-banner__inner md-grid md-typeset">
          <button
            class="md-banner__button md-icon"
            aria-label="{{ lang.t('announce.dismiss') }}"
          >
            {% set icon = config.theme.icon.close or "material/close" %}
            {% include ".icons/" ~ icon ~ ".svg" %}
          </button>
        <div class="announce-content">Welcome to the Polkadot developer documentation! If you were looking for docs.substrate.io, you've been redirected here. Check out the <a class="announce-link" href="https://x.com/PolkadotDevs/status/1885377834480230498" target="_blank">official announcement</a> on X (Twitter).</div>
      </div>
    </aside>
  </div>

  {{ super() }}
=======
{% block site_nav %}
{#- Navigation (left menu) -#}
  {% if nav %}
    {% if page.meta and page.meta.hide %}
      {% set hidden = "hidden" if "navigation" in page.meta.hide %}
    {% endif %}
    <div
      class="md-sidebar md-sidebar--primary"
      data-md-component="sidebar"
      data-md-type="navigation"
      {{ hidden }}
    >
      <div class="md-sidebar__scrollwrap">
        <div class="md-sidebar__inner">
          {% include "partials/nav.html" %}
        </div>
      </div>
    </div>
  {% endif %}
  
  {#- Table of contents (TOC) -#}
  {% if "toc.integrate" not in features %}
    {% if page.meta and page.meta.hide %}
      {% set hidden = "hidden" if "toc" in page.meta.hide %}
    {% endif %}
    <div
      class="md-sidebar md-sidebar--secondary"
      data-md-component="sidebar"
      data-md-type="toc"
      {{ hidden }}
    >
      <div class="md-sidebar__scrollwrap">
        <div class="md-sidebar__inner">
          {#- TOC -#}
          {% include "partials/toc.html" %}
        </div>

        {#- Feedback and Edit this page container -#}
        <div class="feedback-actions-container">
          {#- Feedback Section -#}
          <div class="feedback-section">
            {% include "partials/feedback.html" %}
          </div>

          {#- Edit this Page Section -#}
          <div class="edit-section">
            {% include "partials/actions.html" %}
          </div>
        </div>
      </div>
    </div>
  {% endif %}
>>>>>>> ee35b21d
{% endblock %}

{%- block container -%} 
  <div class="md-content" data-md-component="content">
    {% set class = "index-page" if not page.content %}
    <article class="md-content__inner md-typeset {{ class }}">
      {% block content %}
        {% include "partials/content.html" %}
      {% endblock %}
    </article>
  </div>
{%- endblock -%} 

{% block scripts %}
  {{ super() }}
  <script defer>
    document.addEventListener('DOMContentLoaded', () => {
      if (document.referrer.includes('docs.substrate.io')) {        
        const announceElement = document.querySelector('.announce.hideable');
        if (announceElement) {          
          const content = announceElement.querySelector('.md-typeset');
          if (content) {            
            const storedHash = __md_get('__announce');  
            const currentHash = __md_hash(content.innerHTML);

            const close = document.querySelector('.md-banner__button');
            if (close) {
              close.addEventListener('click', () => {                
                // If the current hash matches the stored value, hide the element
                if (currentHash === storedHash) {
                  announceElement.style.display = 'none';
                  announceElement.hidden = true;
                } else {
                  __md_set('__announce', currentHash);
                  announceElement.style.display = 'none';
                  announceElement.hidden = true;
                }
              });
            }
            
            // Only show the banner if the stored hash doesn't match
            if (currentHash !== storedHash) {
              announceElement.style.display = 'block';
            }
          }
        }
      }
    });
  </script>  
{% endblock %}<|MERGE_RESOLUTION|>--- conflicted
+++ resolved
@@ -85,7 +85,6 @@
   </script>
 {% endblock %}
 
-<<<<<<< HEAD
 {% block header %}
   {#- With the way the announce partial is set up, we can't override the entire announce div. So this adds one in the header and should be the only one used -#}
   <div data-md-component="announce" class="announce hideable" style="display: none;">
@@ -104,7 +103,8 @@
   </div>
 
   {{ super() }}
-=======
+{% endblock %}
+
 {% block site_nav %}
 {#- Navigation (left menu) -#}
   {% if nav %}
@@ -157,7 +157,6 @@
       </div>
     </div>
   {% endif %}
->>>>>>> ee35b21d
 {% endblock %}
 
 {%- block container -%} 
