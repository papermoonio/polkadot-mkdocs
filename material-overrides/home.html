{% extends "main.html" %}

{% block htmltitle %}
  <title>Polkadot Developer Docs</title>
{% endblock %}

{% block styles %}
	{{ super() }}
  <link rel="stylesheet" href="{{ 'assets/stylesheets/home.css' | url }}">
{% endblock %}

{%- block container -%} 
  {% block content %}
    <div class="home-container md-typeset">

      <section class="hero-section">
        <canvas id="grain-canvas" class="grain-canvas"></canvas>
        <div class="hero-content">
<<<<<<< HEAD
          <h1>Polkadot Developer Documentation</h1>
          <p>Your starting point for Polkadot development—find the tools and guides to deploy contracts, build chains, and more.</p>
        </div>
        <img src="/assets/images/hero.webp" alt="Decorative" class="hero-image">
      </div>

      <div class="feature-section">
        <div class="featured-content">
          <div class="feature column">
            <h2>
              <span class="twemoji">
                {% include ".icons/custom/contracts.svg" %} 
              </span>
              Smart Contracts
            </h2>
            <a href="/smart-contracts/connect/">
              Connect to Polkadot
              <span class="twemoji">
                {% include ".icons/material/arrow-right.svg" %} 
              </span>
            </a>
            <a href="/smart-contracts/cookbook/smart-contracts/deploy-basic/basic-remix/">
              Deploy a contract
              <span class="twemoji">
                {% include ".icons/material/arrow-right.svg" %} 
              </span>
            </a>
            <a href="/smart-contracts/precompiles/">
              Leverage precompiled contracts
              <span class="twemoji">
                {% include ".icons/material/arrow-right.svg" %} 
              </span>
            </a>
          </div>
          <div class="feature column">
            <h2>
              <span class="twemoji">
                {% include ".icons/custom/blockchain.svg" %} 
              </span>
              Blockchains
            </h2>
            <a href="/parachains/install-polkadot-sdk/">
              Install the Polkadot SDK
              <span class="twemoji">
                {% include ".icons/material/arrow-right.svg" %} 
              </span>
            </a>
            <a href="/parachains/launch-a-parachain/set-up-the-parachain-template/">
              Launch a simple blockchain
              <span class="twemoji">
                {% include ".icons/material/arrow-right.svg" %} 
              </span>
            </a>
            <a href="/parachains/customize-runtime/">
              Customize your chain
              <span class="twemoji">
                {% include ".icons/material/arrow-right.svg" %} 
              </span>
            </a>
            <a href="/parachains/runtime-maintenance/runtime-upgrades/">
              Upgrade your chain
              <span class="twemoji">
                {% include ".icons/material/arrow-right.svg" %} 
              </span>
            </a>
          </div>
          <div class="feature column">
            <h2>
              <span class="twemoji">
                {% include ".icons/custom/additional-resources.svg" %} 
              </span>
              Developer Resources
            </h2>
            <a href="https://polkadot.com/developers/grants/" target="_blank">
              Explore grants and funding opportunities
              <span class="twemoji">
                {% include ".icons/material/arrow-top-right.svg" %} 
              </span>
            </a>
            <a href="https://polkadot.com/blockchain-academy/" target="_blank">
              Discover the Polkadot Academy
              <span class="twemoji">
                {% include ".icons/material/arrow-top-right.svg" %} 
              </span>
            </a>
            <a href="https://www.parity.io/bug-bounty" target="_blank">
              Report a bug via the bug bounty program
              <span class="twemoji">
                {% include ".icons/material/arrow-top-right.svg" %} 
              </span>
=======
          <h1>Polkadot Documentation</h1>
          <p class="tagline">Everything you need to start building on Polkadot.</p>
          <div class="button-wrapper">
            <a href="develop/">
              <button class="md-button">Start Building
                <span class="twemoji">
                  {% include ".icons/material/arrow-right.svg" %} 
                </span>
              </button>
            </a>     
            <a href="develop/smart-contracts/connect-to-polkadot/">
              <button class="md-button secondary">Connect to Polkadot
                <span class="twemoji">
                  {% include ".icons/material/arrow-right.svg" %} 
                </span>
              </button>
            </a>
          </div>
        </div>
      </section>

      <div class="md-grid column">

        <div class="feature-section column">
          <h2>Deploy Smart Contracts</h2>
          <div class="featured-content row">
            <a class="card column" href="tutorials/smart-contracts/launch-your-first-project/test-and-deploy-with-hardhat/">
              <div class="row title-row">
                <h3>Deploy Your First Contract</h3>
                <span class="twemoji">
                  {% include ".icons/material/arrow-right.svg" %} 
                </span>
              </div>
              <p>Step-by-step instructions for deploying smart contracts on Polkadot with Hardhat.</p>
            </a>
            <a class="card column" href="tutorials/smart-contracts/demo-aplications/deploying-uniswap-v2/">
              <div class="row title-row">
                <h3>Deploy Uniswap V2 Contracts</h3>
                <span class="twemoji">
                  {% include ".icons/material/arrow-right.svg" %} 
                </span>
              </div>
              <p>Learn how to deploy Uniswap V2 and take your first step toward building DeFi applications.</p>
            </a>
            <a class="card column" href="develop/smart-contracts/dev-environments/">
              <div class="row title-row">
                <h3>Use Trusted Tools</h3>
                <span class="twemoji">
                  {% include ".icons/material/arrow-right.svg" %} 
                </span>
              </div>
              <p>Develop and deploy smart contracts with industry-standard tools like Remix, Hardhat, and Ethers.js.</p>
            </a>
          </div>
        </div>
  
        <div class="feature-section column">
          <h2>Build Blockchains</h2>
          <div class="featured-content row">   
            <a class="card column" href="tutorials/polkadot-sdk/parachains/zero-to-hero/set-up-a-template/">
              <div class="row title-row">
                <h3>Create Your Chain in Minutes</h3>
                <span class="twemoji">
                  {% include ".icons/material/arrow-right.svg" %} 
                </span>
              </div>
              <p>Fast-track your development with a preconfigured blockchain template.</p>
            </a>
            <a class="card column" href="tutorials/polkadot-sdk/parachains/zero-to-hero/build-custom-pallet/">
              <div class="row title-row">
                <h3>Customize the Business Logic</h3>
                <span class="twemoji">
                  {% include ".icons/material/arrow-right.svg" %} 
                </span>
              </div>
              <p>Design and tailor your blockchain's functionality to fit your needs.</p>
            </a>
            <a class="card column" href="tutorials/polkadot-sdk/parachains/zero-to-hero/deploy-to-testnet/">
              <div class="row title-row">
                <h3>Deploy Your Chain to Polkadot</h3>
                <span class="twemoji">
                  {% include ".icons/material/arrow-right.svg" %} 
                </span>
              </div>
              <p>Launch your blockchain on Polkadot's secure and scalable platform.</p>
>>>>>>> 636080ad
            </a>
          </div>
        </div>

      </div>

    </div>
  {% endblock %}
{%- endblock -%} 


{% block scripts %}
  {{ super() }}
  <script>
    const canvas = document.querySelector('.grain-canvas');
    const ctx = canvas.getContext('2d');

    let width = canvas.width = window.innerWidth;
    let height = canvas.height = window.innerHeight;
    let mouse = { x: width / 2, y: height / 2 };

    // Generate static grain
    function generateGrain() {
      const imgData = ctx.createImageData(width, height);
      const alpha = 35; // grain visibility

      for (let i = 0; i < imgData.data.length; i += 4) {
        const v = Math.random() * 255;
        imgData.data[i] = v;     // R
        imgData.data[i + 1] = v; // G
        imgData.data[i + 2] = v; // B
        imgData.data[i + 3] = alpha; // A
      }

      return imgData;
    }

    let grain = generateGrain();

    function draw() {
      ctx.clearRect(0, 0, width, height);

      // Draw grain
      ctx.putImageData(grain, 0, 0);

      // Spotlight always bright (white)
      const gradient = ctx.createRadialGradient(mouse.x, mouse.y, 0, mouse.x, mouse.y, 600);
      gradient.addColorStop(0, 'rgba(255,255,255,0.15)');
      gradient.addColorStop(1, 'rgba(255,255,255,0)');
      ctx.fillStyle = gradient;
      ctx.fillRect(0, 0, width, height);

      requestAnimationFrame(draw);
    }

    // Mouse tracking
    window.addEventListener('mousemove', e => {
      mouse.x = e.clientX;
      mouse.y = e.clientY;
    });

    // Resize handler
    window.addEventListener('resize', () => {
      width = canvas.width = window.innerWidth;
      height = canvas.height = window.innerHeight;
      grain = generateGrain();
    });

    draw();
  </script>
{% endblock %}<|MERGE_RESOLUTION|>--- conflicted
+++ resolved
@@ -16,98 +16,6 @@
       <section class="hero-section">
         <canvas id="grain-canvas" class="grain-canvas"></canvas>
         <div class="hero-content">
-<<<<<<< HEAD
-          <h1>Polkadot Developer Documentation</h1>
-          <p>Your starting point for Polkadot development—find the tools and guides to deploy contracts, build chains, and more.</p>
-        </div>
-        <img src="/assets/images/hero.webp" alt="Decorative" class="hero-image">
-      </div>
-
-      <div class="feature-section">
-        <div class="featured-content">
-          <div class="feature column">
-            <h2>
-              <span class="twemoji">
-                {% include ".icons/custom/contracts.svg" %} 
-              </span>
-              Smart Contracts
-            </h2>
-            <a href="/smart-contracts/connect/">
-              Connect to Polkadot
-              <span class="twemoji">
-                {% include ".icons/material/arrow-right.svg" %} 
-              </span>
-            </a>
-            <a href="/smart-contracts/cookbook/smart-contracts/deploy-basic/basic-remix/">
-              Deploy a contract
-              <span class="twemoji">
-                {% include ".icons/material/arrow-right.svg" %} 
-              </span>
-            </a>
-            <a href="/smart-contracts/precompiles/">
-              Leverage precompiled contracts
-              <span class="twemoji">
-                {% include ".icons/material/arrow-right.svg" %} 
-              </span>
-            </a>
-          </div>
-          <div class="feature column">
-            <h2>
-              <span class="twemoji">
-                {% include ".icons/custom/blockchain.svg" %} 
-              </span>
-              Blockchains
-            </h2>
-            <a href="/parachains/install-polkadot-sdk/">
-              Install the Polkadot SDK
-              <span class="twemoji">
-                {% include ".icons/material/arrow-right.svg" %} 
-              </span>
-            </a>
-            <a href="/parachains/launch-a-parachain/set-up-the-parachain-template/">
-              Launch a simple blockchain
-              <span class="twemoji">
-                {% include ".icons/material/arrow-right.svg" %} 
-              </span>
-            </a>
-            <a href="/parachains/customize-runtime/">
-              Customize your chain
-              <span class="twemoji">
-                {% include ".icons/material/arrow-right.svg" %} 
-              </span>
-            </a>
-            <a href="/parachains/runtime-maintenance/runtime-upgrades/">
-              Upgrade your chain
-              <span class="twemoji">
-                {% include ".icons/material/arrow-right.svg" %} 
-              </span>
-            </a>
-          </div>
-          <div class="feature column">
-            <h2>
-              <span class="twemoji">
-                {% include ".icons/custom/additional-resources.svg" %} 
-              </span>
-              Developer Resources
-            </h2>
-            <a href="https://polkadot.com/developers/grants/" target="_blank">
-              Explore grants and funding opportunities
-              <span class="twemoji">
-                {% include ".icons/material/arrow-top-right.svg" %} 
-              </span>
-            </a>
-            <a href="https://polkadot.com/blockchain-academy/" target="_blank">
-              Discover the Polkadot Academy
-              <span class="twemoji">
-                {% include ".icons/material/arrow-top-right.svg" %} 
-              </span>
-            </a>
-            <a href="https://www.parity.io/bug-bounty" target="_blank">
-              Report a bug via the bug bounty program
-              <span class="twemoji">
-                {% include ".icons/material/arrow-top-right.svg" %} 
-              </span>
-=======
           <h1>Polkadot Documentation</h1>
           <p class="tagline">Everything you need to start building on Polkadot.</p>
           <div class="button-wrapper">
@@ -193,7 +101,6 @@
                 </span>
               </div>
               <p>Launch your blockchain on Polkadot's secure and scalable platform.</p>
->>>>>>> 636080ad
             </a>
           </div>
         </div>
