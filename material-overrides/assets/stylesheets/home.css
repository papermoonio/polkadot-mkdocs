<<<<<<< HEAD
/**
  General styles
**/

:root {
  --home-page-gap: 2.4rem;
}

:root,
[data-md-color-scheme="default"] {
  --hero-bg: linear-gradient(135deg, rgba(255, 255, 255, 0) 0%, #fff 100%),
    linear-gradient(180deg, rgba(255, 255, 255, 0) 0%, #fff 100%),
    linear-gradient(107deg, #07ffff 0%, #7916f3 100%),
    var(--md-default-bg-color);
}

[data-md-color-scheme="slate"][data-md-color-primary="indigo"] {
  --hero-bg: linear-gradient(135deg, rgba(0, 0, 0, 0) 0%, #000 100%),
    linear-gradient(180deg, rgba(0, 0, 0, 0) 0%, #000 100%),
    linear-gradient(107deg, #07ffff 0%, #7916f3 100%),
    var(--md-default-bg-color);
}

body {
  position: relative;
  overflow: hidden; /* optional but prevents edge artifacts */
  background-color: var(--md-default-bg-color);
}

body::before {
  content: "";
  position: fixed;
  top: 0;
  left: 0;
  width: 100vw;
  height: 100%;
  background: var(--hero-bg);
  background-repeat: no-repeat;
  background-size: 100% 670px;
  background-attachment: fixed;
  transform: scaleX(-1);
  transform-origin: center;
  z-index: -1;
}

.md-typeset h1,
.md-typeset h2 {
  font-weight: 400;
}

.md-typeset a {
  text-decoration: none;
}

.md-typeset a:focus, .md-typeset a:hover {
  opacity: 1;
}

.md-main__inner {
  margin-top: 1.4rem;
}

.md-footer,
.md-footer-meta {
  background-color: transparent;
}

.md-footer-meta {
  margin-top: 0;
}

.md-typeset img {
  box-shadow: none;
}

.home-container {
  display: flex;
  flex-direction: column;
  gap: var(--home-page-gap);
  width: 100%;
=======
[data-md-color-scheme="custom-light"] {
  --grain-filter: invert(1) brightness(1);
}

[data-md-color-scheme="custom-dark"] {
  --grain-filter: brightness(1);
  /* normal grain on dark mode */
}

/*--- General ---*/
.md-typeset a {
  text-decoration: none;
}

/*--- Layout ---*/
.md-main__inner.md-grid {
  max-width: unset;
  display: block;
  margin-top: 0;
}

.md-grid.column {
  gap: 64px;
  margin-top: 64px;
  margin-bottom: 64px;
>>>>>>> 636080ad
}

/*--- Hero Section ---*/
/* Section */
.hero-section {
  position: relative;
  height: 500px;
  display: flex;
  align-items: center;
<<<<<<< HEAD
  justify-content: space-around;
  gap: 5em;
  max-width: 85%;
  margin: 0 auto;
}

.hero-image {
  width: 340px;
  height: auto;
  object-fit: cover;
}

.hero-content {
  flex: 1;
  color: var(--md-default-fg-color);
  max-width: 50%;
}

.md-typeset .hero-content h1 {
  font-size: 2.773rem;
  margin-bottom: 0.5em;
  line-height: 1;
  font-weight: 600;
}

.hero-content p {
  font-size: 18px;
}

/**
  Feature section styles
**/

.featured-content {
  display: flex;
  flex-wrap: wrap;
  justify-content: space-between;
  gap: 48px;
  margin: auto;
  margin-bottom: var(--home-page-gap);
  width: 85%;
}

div.feature {
  flex: 1 1;
  background-color: var(--md-default-bg-color);
  border: 1px solid var(--footer-border-color);
  border-radius: 16px;
  padding: 32px;
  display: flex;
  gap: 36px;
}

div.feature {
  flex-direction: column;
}

div.feature {
  gap: 0.5em;
}

.feature h2 {
  display: flex;
  align-items: center;
  gap: 0.5em;
  margin-top: 0;
  padding-bottom: 0.6em;
  color: var(--md-default-fg-color);
  border-bottom: 1px solid var(--footer-border-color);
}

.feature h2 .twemoji {
  width: 32px;
  height: 32px;
  background: var(--pink);
  border-radius: 8px;
  display: flex;
  align-items: center;
  justify-content: center;
}

.feature h2 .twemoji svg {
  width: 20px;
  height: 20px;
}

.feature a {
  display: flex;
  justify-content: space-between;
  gap: 0.5em;
  color: var(--md-default-fg-color);
}

.md-typeset .feature a .twemoji {
  margin-top: 0.25em;
}

/**
  Smaller screen styles
**/

@media screen and (max-width: 1555px) {
  .hero-section {
    max-width: 100%;
  }

  .featured-content {
    width: 100%;
  }
}

@media screen and (max-width: 1272px) {
  div.feature {
    min-width: 40%;
  }

=======
  justify-content: center;
}

/* Grain background */
.grain-canvas {
  position: absolute;
  inset: 0;
  width: 100%;
  height: 100%;
  pointer-events: none;
  z-index: 0;
  filter: var(--grain-filter);
}

/* Content container */
.hero-content {
  text-align: center;
  padding-left: 1.5rem;
  padding-right: 1.5rem;
  max-width: 64rem;
  /* 4xl */
  margin-left: auto;
  margin-right: auto;
  position: relative;
  z-index: 1;
}

/* Headline */
.hero-content h1 {
  font-family: serif;
  font-size: var(--text-6xl);
  letter-spacing: -0.015em;
  /* tracking-tight */
  margin-bottom: 1.5rem;
}

@media (min-width: 768px) {
  .hero-content h1 {
    font-size: var(--text-7xl);
  }
}

@media (min-width: 1024px) {
  .hero-content h1 {
    font-size: var(--text-8xl);
  }
}

/* Tagline */
.hero-content p.tagline {
  font-family: sans-serif;
  font-weight: 300;
  font-size: var(--text-xl);
  margin-bottom: 3rem;
}

@media (min-width: 768px) {
  .hero-content p.tagline {
    font-size: var(--text-2xl);
  }
}

@media (min-width: 1024px) {
  .hero-content p.tagline {
    font-size: var(--text-3xl);
  }
}

.button-wrapper {
  display: flex;
  justify-content: center;
  gap: 32px;
  white-space: nowrap;
}

.button-wrapper a {
  flex: 1;
  max-width: 259px;
  min-width: 259px;
}

.md-typeset .md-button {
  width: 100%;
  justify-content: center;
}

.md-typeset .md-button .twemoji {
  flex: 0 0 auto;
}

/*--- Feature section ---*/
.feature-section {
  gap: 32px;
}

.feature-section h2 {
  text-align: center;
  margin: 0;
}

.featured-content {
  gap: 24px;
}

.title-row {
  justify-content: space-between;
  align-items: center;
}

.title-row > :last-child {
  min-width: 24px;
}

.card {
  padding: var(--py-8);
  border-radius: var(--rounded-2xl);
  gap: 12px;
  width: 33%;
}

.md-typeset .card * {
  margin: 0;
  gap: 24px;
}

.md-typeset .card p {
  margin-right: 48px;
}

.card .column {
  gap: 32px;
}

@media screen and (max-width: 1024px) {
>>>>>>> 636080ad
  .featured-content {
    gap: 12px;
    padding: 0 16px;
  }
}

<<<<<<< HEAD
@media screen and (max-width: 66.2344em) {
  .hero-section {
    flex-wrap: wrap;
    max-width: unset;
  }
}

@media screen and (max-width: 973px) {
  .home-container {
    margin-top: 1rem;
  }

  .md-typeset .hero-content h1 {
    font-size: 2rem;
  }

  .hero-content p {
    font-size: 16px;
  }

  .md-typeset img.hero-image {
    width: 250px;
  }
}

@media screen and (max-width: 725px) {
  .home-container {
    gap: 1.5em;
  }

  .hero-section {
    gap: 0em;
    padding: 0;
  }

  .md-typeset img.hero-image {
    display: none;
  }

  .hero-section,
  .feature-section {
    word-break: break-word;
  }

  .hero-content {
    max-width: unset;
  }

  div.feature {
    min-width: 100%;
    padding: 20px;
  }

  .featured-content {
    padding: 0;
    margin-bottom: 40px;
=======
  .card {
    padding: 16px;
  }

  .md-typeset .card p {
    margin-right: 32px;
  }
}

@media screen and (max-width: 768px) {
  .featured-content.row {
    flex-direction: column;
  }

  .card {
    width: 100%;
>>>>>>> 636080ad
  }
}

<<<<<<< HEAD
  div.feature h2 {
    font-size: 1rem;
  }
}

@media screen and (max-width: 345px) {
  .md-typeset .hero-content h1 {
    font-size: 1.9rem;
=======
@media screen and (max-width: 640px) {
  .hero-content {
    padding-left: 1rem;
    padding-right: 1rem;
  }

  .hero-content h1 {
    font-size: var(--text-5xl);
  }

  .button-wrapper {
    flex-direction: column;
    align-items: center;
    gap: 12px;
  }
}

@media screen and (max-width: 420px) {
  .hero-content h1 {
    font-size: 42px;
  }

  .hero-content p.tagline {
    font-size: var(--text-lg);
>>>>>>> 636080ad
  }
}<|MERGE_RESOLUTION|>--- conflicted
+++ resolved
@@ -1,85 +1,3 @@
-<<<<<<< HEAD
-/**
-  General styles
-**/
-
-:root {
-  --home-page-gap: 2.4rem;
-}
-
-:root,
-[data-md-color-scheme="default"] {
-  --hero-bg: linear-gradient(135deg, rgba(255, 255, 255, 0) 0%, #fff 100%),
-    linear-gradient(180deg, rgba(255, 255, 255, 0) 0%, #fff 100%),
-    linear-gradient(107deg, #07ffff 0%, #7916f3 100%),
-    var(--md-default-bg-color);
-}
-
-[data-md-color-scheme="slate"][data-md-color-primary="indigo"] {
-  --hero-bg: linear-gradient(135deg, rgba(0, 0, 0, 0) 0%, #000 100%),
-    linear-gradient(180deg, rgba(0, 0, 0, 0) 0%, #000 100%),
-    linear-gradient(107deg, #07ffff 0%, #7916f3 100%),
-    var(--md-default-bg-color);
-}
-
-body {
-  position: relative;
-  overflow: hidden; /* optional but prevents edge artifacts */
-  background-color: var(--md-default-bg-color);
-}
-
-body::before {
-  content: "";
-  position: fixed;
-  top: 0;
-  left: 0;
-  width: 100vw;
-  height: 100%;
-  background: var(--hero-bg);
-  background-repeat: no-repeat;
-  background-size: 100% 670px;
-  background-attachment: fixed;
-  transform: scaleX(-1);
-  transform-origin: center;
-  z-index: -1;
-}
-
-.md-typeset h1,
-.md-typeset h2 {
-  font-weight: 400;
-}
-
-.md-typeset a {
-  text-decoration: none;
-}
-
-.md-typeset a:focus, .md-typeset a:hover {
-  opacity: 1;
-}
-
-.md-main__inner {
-  margin-top: 1.4rem;
-}
-
-.md-footer,
-.md-footer-meta {
-  background-color: transparent;
-}
-
-.md-footer-meta {
-  margin-top: 0;
-}
-
-.md-typeset img {
-  box-shadow: none;
-}
-
-.home-container {
-  display: flex;
-  flex-direction: column;
-  gap: var(--home-page-gap);
-  width: 100%;
-=======
 [data-md-color-scheme="custom-light"] {
   --grain-filter: invert(1) brightness(1);
 }
@@ -105,7 +23,6 @@
   gap: 64px;
   margin-top: 64px;
   margin-bottom: 64px;
->>>>>>> 636080ad
 }
 
 /*--- Hero Section ---*/
@@ -115,124 +32,6 @@
   height: 500px;
   display: flex;
   align-items: center;
-<<<<<<< HEAD
-  justify-content: space-around;
-  gap: 5em;
-  max-width: 85%;
-  margin: 0 auto;
-}
-
-.hero-image {
-  width: 340px;
-  height: auto;
-  object-fit: cover;
-}
-
-.hero-content {
-  flex: 1;
-  color: var(--md-default-fg-color);
-  max-width: 50%;
-}
-
-.md-typeset .hero-content h1 {
-  font-size: 2.773rem;
-  margin-bottom: 0.5em;
-  line-height: 1;
-  font-weight: 600;
-}
-
-.hero-content p {
-  font-size: 18px;
-}
-
-/**
-  Feature section styles
-**/
-
-.featured-content {
-  display: flex;
-  flex-wrap: wrap;
-  justify-content: space-between;
-  gap: 48px;
-  margin: auto;
-  margin-bottom: var(--home-page-gap);
-  width: 85%;
-}
-
-div.feature {
-  flex: 1 1;
-  background-color: var(--md-default-bg-color);
-  border: 1px solid var(--footer-border-color);
-  border-radius: 16px;
-  padding: 32px;
-  display: flex;
-  gap: 36px;
-}
-
-div.feature {
-  flex-direction: column;
-}
-
-div.feature {
-  gap: 0.5em;
-}
-
-.feature h2 {
-  display: flex;
-  align-items: center;
-  gap: 0.5em;
-  margin-top: 0;
-  padding-bottom: 0.6em;
-  color: var(--md-default-fg-color);
-  border-bottom: 1px solid var(--footer-border-color);
-}
-
-.feature h2 .twemoji {
-  width: 32px;
-  height: 32px;
-  background: var(--pink);
-  border-radius: 8px;
-  display: flex;
-  align-items: center;
-  justify-content: center;
-}
-
-.feature h2 .twemoji svg {
-  width: 20px;
-  height: 20px;
-}
-
-.feature a {
-  display: flex;
-  justify-content: space-between;
-  gap: 0.5em;
-  color: var(--md-default-fg-color);
-}
-
-.md-typeset .feature a .twemoji {
-  margin-top: 0.25em;
-}
-
-/**
-  Smaller screen styles
-**/
-
-@media screen and (max-width: 1555px) {
-  .hero-section {
-    max-width: 100%;
-  }
-
-  .featured-content {
-    width: 100%;
-  }
-}
-
-@media screen and (max-width: 1272px) {
-  div.feature {
-    min-width: 40%;
-  }
-
-=======
   justify-content: center;
 }
 
@@ -367,71 +166,11 @@
 }
 
 @media screen and (max-width: 1024px) {
->>>>>>> 636080ad
   .featured-content {
     gap: 12px;
     padding: 0 16px;
   }
-}
-
-<<<<<<< HEAD
-@media screen and (max-width: 66.2344em) {
-  .hero-section {
-    flex-wrap: wrap;
-    max-width: unset;
-  }
-}
-
-@media screen and (max-width: 973px) {
-  .home-container {
-    margin-top: 1rem;
-  }
-
-  .md-typeset .hero-content h1 {
-    font-size: 2rem;
-  }
-
-  .hero-content p {
-    font-size: 16px;
-  }
-
-  .md-typeset img.hero-image {
-    width: 250px;
-  }
-}
-
-@media screen and (max-width: 725px) {
-  .home-container {
-    gap: 1.5em;
-  }
-
-  .hero-section {
-    gap: 0em;
-    padding: 0;
-  }
-
-  .md-typeset img.hero-image {
-    display: none;
-  }
-
-  .hero-section,
-  .feature-section {
-    word-break: break-word;
-  }
-
-  .hero-content {
-    max-width: unset;
-  }
-
-  div.feature {
-    min-width: 100%;
-    padding: 20px;
-  }
-
-  .featured-content {
-    padding: 0;
-    margin-bottom: 40px;
-=======
+
   .card {
     padding: 16px;
   }
@@ -448,20 +187,9 @@
 
   .card {
     width: 100%;
->>>>>>> 636080ad
-  }
-}
-
-<<<<<<< HEAD
-  div.feature h2 {
-    font-size: 1rem;
-  }
-}
-
-@media screen and (max-width: 345px) {
-  .md-typeset .hero-content h1 {
-    font-size: 1.9rem;
-=======
+  }
+}
+
 @media screen and (max-width: 640px) {
   .hero-content {
     padding-left: 1rem;
@@ -486,6 +214,5 @@
 
   .hero-content p.tagline {
     font-size: var(--text-lg);
->>>>>>> 636080ad
   }
 }