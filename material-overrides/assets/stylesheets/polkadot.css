:root {
  --white: #ffffff;
  --athens-gray: #eceff3;
  --storm-gray: #6e7391;
  --storm-gray-200: #dce2e9;
  --storm-gray-300: #c6cfdb;
  --storm-gray-800: #525775;
  --storm-gray-900: #40465c;
  --storm-gray-950: #282b39;

  --black: #000000;

  /* Primary color */
  --pink: #ff2670;

  /* Secondary colors */
  --chartreuse: #e4ff07;
  --blue-ribbon: #383bff;
  --aqua: #07ffff;
  --electric-violet: #7204ff;

  --md-hover-opacity: 0.7;
  --max-page-width: 1600px;
  --page-padding: 48px;
  --mobile-page-padding: 16px;
  --dropdown-gap: 10px;

  /* Header vars */
  --header-height: 54px;
  --header-gap: 24px;
  --header-bg-color: rgba(0, 0, 0, 0.1);

  --md-search-result-icon: url("data:image/svg+xml;utf8,<svg xmlns='http://www.w3.org/2000/svg' viewBox='0 0 32 18'><path d='M14.582 1.49994C18.1028 1.49994 20.957 4.35412 20.957 7.87494C20.957 9.36527 20.4438 10.7347 19.5869 11.8203L22.9863 15.2197L23.0381 15.2763C23.2783 15.5709 23.2609 16.0056 22.9863 16.2802C22.7117 16.5548 22.277 16.5722 21.9824 16.332L21.9258 16.2802L18.5264 12.8808C17.441 13.7372 16.0719 14.2499 14.582 14.2499C11.0612 14.2499 8.20703 11.3958 8.20703 7.87494C8.20703 4.35412 11.0612 1.49994 14.582 1.49994ZM14.582 2.99994C11.8896 2.99994 9.70703 5.18255 9.70703 7.87494C9.70703 10.5673 11.8896 12.7499 14.582 12.7499C15.9245 12.7499 17.1399 12.2069 18.0215 11.329C18.0237 11.3267 18.026 11.3245 18.0283 11.3222C18.0308 11.3198 18.0327 11.3168 18.0352 11.3144C18.9133 10.4327 19.457 9.21766 19.457 7.87494C19.457 5.18255 17.2744 2.99994 14.582 2.99994Z'/></svg>");
}

:root,
[data-md-color-scheme="default"] {
  --md-default-fg-color: var(--storm-gray-950);
  --md-default-bg-color: var(--white);

  --md-primary-fg-color: var(--storm-gray-200);
  --md-accent-fg-color: var(--pink);
  --md-accent-fg-color--transparent: var(--athens-gray);

  --md-typeset-a-color: var(--pink);

  --md-footer-fg-color: var(--black);
  --md-footer-fg-color--light: var(--black);
  --md-footer-bg-color: var(--white);
  --md-footer-bg-color--dark: var(--white);

  /** Branded code snippets**/
  --md-code-fg-color: #363732;
  /** Code highlighting color shades **/
  /* Numbers */
  --md-code-hl-number-color: #4ca09f;
  /* Python function names */
  --md-code-hl-function-color: #363732;
  /* JavaScript booleans, Python variable names */
  --md-code-hl-name-color: var(--electric-violet);
  /* Strings */
  --md-code-hl-string-color: #d33262;
  /* Python print */
  --md-code-hl-constant-color: #070e8b;
  /* Imports, const, let, var, async, await, function, etc. */
  --md-code-hl-keyword-color: #070e8b;
  /* Comments */
  --md-code-hl-comment-color: #00000060;

  /* Custom code admonition colors */
  --md-code-admo-border-color: #5ee20c;
  --md-code-admo-title-bg: #64dd171a;

  /*custom icons for admonition*/
  --md-admonition-icon--smartcontract: var(--md-admonition-icon--warning);
}

.md-grid {
  max-width: var(--max-page-width);
}

.md-main {
  padding: 0 2em;
  height: 100%;
}

.md-container {
  padding: 0 var(--page-padding);
  top: 4.8rem;
  position: sticky;
}

/* Font styling */
.md-typeset h1,
.md-typeset h2,
.md-typeset h3,
.md-typeset h4,
.md-typeset h5 {
  font-family: "Unbounded";
  color: var(--md-default-fg-color);
  font-weight: 400;
  line-height: 35.2px;
}

@media screen and (max-width: 35em) {
  .md-container {
    padding: 0 var(--mobile-page-padding);
  }

  .md-typeset h1 {
    font-size: 26px;
  }

  .md-typeset h2 {
    font-size: 24px;
  }

  .md-typeset h3 {
    font-size: 20px;
  }

  .md-typeset h4 {
    font-size: 18px;
  }
}

/* Link styling */
.md-typeset a {
  text-decoration: underline;
  -webkit-text-decoration-skip-ink: none;
  text-decoration-skip-ink: none;
}

.md-typeset a:focus,
.md-typeset a:hover {
  opacity: 0.7;
}

/* Code element styling */
.md-typeset pre > code {
  padding: 12px 18px;
}

/* --- HR (divider) --- */
.md-typeset hr {
  border-color: var(--storm-gray-300);
}

/* --- Header styling --- */
.md-header {
  background-color: transparent;
  padding: 0 calc(var(--page-padding) + 2em);
}

.header-container {
  width: 100%;
  max-width: var(--max-page-width);
  margin: auto;
}

.md-header--shadow {
  box-shadow: none;
}

[dir="ltr"] .md-header__title {
  margin: 0;
}

.md-header__title {
  flex-grow: unset;
}

.md-header__inner {
  position: relative;
  top: 16px;
  width: fit-content;
  margin-left: 0;
  border-radius: 48px;
  gap: var(--header-gap);
  transition: transform 0.3s ease;
}

.md-header__inner.hidden {
  transform: translateY(calc(-100% - 16px));
}

.md-header__title > .md-header__ellipsis {
  display: flex;
  align-items: center;
  padding: 0 0 0 12px;
}

.md-header__button.md-logo {
  margin: 0;
}

.md-header__button.md-logo:hover {
  opacity: 1;
}

.md-header__button.md-logo img {
  height: auto;
  width: 140px;
}

/* Home button styling */
.home-button-wrapper:hover .md-tabs__link {
  color: var(--pink);
}

.md-header__button.md-tabs__link {
  color: var(--black);
  font-weight: 600;
  margin: 0;
}

[dir="ltr"] .md-tabs__list {
  margin-left: 0;
}

/* Docs badge */
.docs-badge {
  background-color: var(--pink);
  border-radius: 8px;
  display: flex;
  line-height: normal;
}

.docs-badge a {
  font-family: "Unbounded";
  font-size: 10px;
  color: var(--white);
  padding: 6px 8px;
}

/* Header divider */
.header-divider {
  border: 1px solid #7c7f8315;
  border-radius: 100px;
  height: 32px;
}

/* Header buttons styling */
.md-header__buttons {
  display: flex;
  align-items: center;
  gap: var(--header-gap);
}

.md-header__button {
  padding: 0;
}

.md-tabs__link {
  margin-top: 0;
  font-size: 16px;
}

.md-tabs__list {
  font-weight: 600;
  font-size: 16px;
  contain: none;
  gap: var(--header-gap);
}

.md-tabs__link {
  opacity: 1;
}

/* Header, home button, header buttons styling on smaller screens */
@media screen and (max-width: 76.2344em) {
  .md-header__inner {
    gap: 0;
    padding: 0 24px;
    height: 54px;
  }

  .md-header__button.md-logo {
    display: block;
  }

  .md-header__button {
    color: var(--black);
  }

  .docs-badge,
  .md-header__buttons {
    display: none;
  }

  .header-divider {
    margin: 0 12px;
  }
}

/* Dropdown styling */
.md-header__inner {
  background-color: rgba(
    255,
    255,
    255,
    0.8
  ); /* fallback for browsers without backdrop-filter */
  background-color: var(
    --header-bg-color
  ); /* override for supported browsers */
  color: var(--md-default-fg-color);
}

@media screen and (min-width: 60em) {
  .md-header .md-header__inner {
    -webkit-backdrop-filter: blur(16px); /* Safari support */
    backdrop-filter: blur(16px);
    transition: backdrop-filter 0.3s ease;
  }
}

.md-tabs {
  background-color: transparent;
}

.md-tabs__item {
  transition: border 0.3s ease;
  color: var(--black);
  height: var(--header-height);
  align-content: center;
  padding: 0;
}

.md-tabs__item:hover .md-tabs__link {
  color: var(--pink);
}

.md-tabs__item:hover .md-tabs__link {
  color: var(--pink);
}

.md-tab__item {
  font-weight: 400;
  padding: 24px;
}

/* Apply bottom border to all items */
.md-tab__item {
  border-bottom: 1px solid var(--storm-gray-200);
}

/* Remove bottom border from the last item */
.md-tab__item:last-child {
  border-bottom: none;
}

/* Remove bottom border from the second-to-last item if it's odd */
/* Adjust for common cases with specific nth-last-child selectors */
.md-tab__item:nth-last-child(2):nth-child(odd) {
  border-bottom: none;
}

/* Optionally, add right border to odd items for a two-column layout */
.md-tab__item:nth-child(odd) {
  border-right: 1px solid var(--storm-gray-200);
}

.md-tab__item:hover,
.md-tab__item:active {
  color: var(--pink);
}

.md-tab__item a {
  display: flex;
  align-items: center;
}

/** Search styling **/
.md-header__button.md-icon[for="__search"] {
  display: inline-block;
}

.md-header__button.md-icon[for="__search"] svg,
.md-search__icon.md-icon svg {
  height: unset;
  width: unset;
}

.md-header__button.md-icon[for="__search"] svg path,
.md-search__icon.md-icon svg path {
  fill: var(--black);
}

.md-search__input {
  font-size: 16px;
}

input.md-search__input::placeholder {
  color: var(--md-default-fg-color--light) !important;
}

.md-search-result__meta {
  background-color: var(--md-default-bg-color);
}

.md-typeset .md-button:hover,
.md-header__option:hover .md-header__button,
.md-header__option .md-header__button:hover,
.md-header__button.md-icon[for="__search"]:hover,
.md-header__button.md-icon[for="__search"]:active {
  color: var(--black);
  opacity: 1;
}

.md-search-result__link:focus,
.md-search-result__link:hover {
  background-color: var(--athens-gray);
}

.md-search-result .md-typeset h1 {
  font-family: var(--text-font);
  font-size: 16px;
  font-weight: 600;
}

.md-search-result .md-typeset h2 {
  font-family: var(--text-font);
}

@media screen and (min-width: 76.25em) {
  [data-md-toggle="search"]:checked ~ .md-header .md-search__inner {
    width: 16rem;
    margin-right: -3em;
  }

  .md-search__output.visible,
  .md-search__scrollwrap {
    width: 24rem;
  }
}

@media screen and (min-width: 60em) {
  .md-search {
    visibility: hidden;
    width: 0;
  }

  [data-md-toggle="search"]:checked ~ .md-header .md-search {
    visibility: visible;
    width: fit-content;
    height: auto;
    padding-right: 0.3em;
    position: relative;
    right: 53px;
    z-index: 100;
  }

  [data-md-toggle="search"]:checked ~ .md-header .md-search__overlay {
    opacity: 0;
  }

  .md-search__output {
    display: none;
  }

  .md-search__output.visible {
    display: block;
  }

  .md-search__form {
    background-color: transparent;
  }

  [data-md-toggle="search"]:checked ~ .md-header .md-search__form {
    background-color: transparent;
    box-shadow: none;
  }

  [data-md-toggle="search"]:checked ~ .md-header .md-search__output {
    margin-top: 17px;
    padding: 9px;
    border-radius: 0.75rem;
    background: var(--md-default-bg-color);
  }

  [data-md-toggle="search"]:checked
    ~ .md-header
    .md-search__input:valid
    ~ .md-search__options
    > .md-icon,
  [data-md-toggle="search"]:checked ~ .md-header .md-search__input,
  [data-md-toggle="search"]:checked
    ~ .md-header
    .md-search__input
    + .md-search__icon {
    color: var(--md-default-fg-color);
    border-top-right-radius: 5em;
    border-bottom-right-radius: 5em;
  }

  [dir="ltr"] .md-search-result__meta {
    padding: 0 0 0 0.5rem;
  }

  [data-md-toggle="search"]:checked
    ~ .md-header
    .md-search__input:valid
    ~ .md-search__options
    > .md-icon,
  [data-md-toggle="search"]:checked
    ~ .md-header
    .md-search__input
    + .md-search__icon {
    color: var(--black);
    align-content: center;
  }

  [dir="ltr"] .md-search__icon[for="__search"] {
    left: -0.35rem;
  }
}

@media screen and (min-width: 60em) and (max-width: 76.2344em) {
  [data-md-toggle="search"]:checked
    ~ .md-header
    .md-header__button.md-icon[for="__search"] {
    display: none;
  }

  [data-md-toggle="search"]:checked ~ .md-header .md-search {
    right: 0;
  }
}

@media screen and (max-width: 59.9844em) {
  [data-md-toggle="search"]:not(:checked) ~ .md-header .md-header__inner {
    -webkit-backdrop-filter: blur(16px); /* Safari support */
    backdrop-filter: blur(16px);
    transition: backdrop-filter 0.1s, -webkit-backdrop-filter 0.1s;
  }

  [data-md-toggle="search"]:checked
    ~ .md-header
    .md-header__button.md-icon[for="__search"]
    svg,
  [data-md-toggle="search"]:checked ~ .md-header .md-search__icon.md-icon svg {
    height: 1.2rem;
    width: 1.2rem;
  }

  [data-md-toggle="search"]:checked
    ~ .md-header
    .md-header__button.md-icon[for="__search"]
    svg
    path,
  .md-search__icon.md-icon svg path {
    fill: none;
  }

  [data-md-toggle="search"]:checked ~ .md-header .md-search__overlay {
    transition: transform 0.1s, opacity 0.1s;
  }
}

/** Left navigation styling **/
.md-nav__link[for]:focus,
.md-nav__link[for]:hover,
.md-nav__link[href]:focus,
.md-nav__link[href]:hover {
  color: var(--md-default-fg-color);
}

.md-nav__link:hover,
.md-nav__item--active .md-nav__link--active {
  background: var(--storm-gray-200);
  border-radius: 6px;
  margin-left: -0.7em;
  padding-left: 0.7em;
}

/* Nav items with icons in the title */
.md-nav__link > .nav-title.twemoji {
  display: inline;
  white-space: normal;
}

.md-nav__link .nav-title.twemoji svg {
  vertical-align: sub;
  margin: 0 0.5em;
}

.md-nav__link > .nav-title.twemoji > span svg {
  margin-left: 0;
}

@media screen and (min-width: 76.25em) {
  .md-nav {
    font-size: 16px;
    margin-bottom: 0;
  }

  [dir="ltr"]
    .md-nav[data-md-level="0"]:not()
    .md-nav__list:first-of-type
    > .md-nav__item
    > a.md-nav__link,
  .md-nav__list .md-nav__item--section {
    margin-top: 0;
    margin-bottom: 1.25em;
  }

  .md-nav--lifted > .md-nav__list > .md-nav__item--active > .md-nav__link {
    box-shadow: none;
  }

  /* Styling for root-level sections */
  .md-nav--lifted
    > .md-nav__list
    > .md-nav__item--active
    > .md-nav__link:not(.md-nav__container) {
    margin-left: -1em;
    padding-left: 1em;
    font-weight: 600;
    font-size: 11px;
    color: var(--storm-gray-900);
    text-transform: uppercase;
    letter-spacing: 0.22px;
    box-shadow: none;
  }

  /* Ensure the root-level section doesn't get indented when on it's index page */
  .md-nav--lifted
    > .md-nav__list
    > .md-nav__item--active
    > .md-nav__link:not(.md-nav__container)
    a {
    margin-left: 0;
    padding-bottom: 8px;
  }

  /* Don't show arrow next to root-level sections */
  .md-nav--lifted
    > .md-nav__list
    > .md-nav__item--active
    > .md-nav__link:not(.md-nav__container)
    > label {
    display: none;
  }

  /* Top-level section title (not root-level) */
  [dir="ltr"]
    .md-nav--primary
    .md-nav__item--section.md-nav__item
    > .md-nav__link.md-nav__link--active
    a {
    margin-left: 0;
  }

  [dir="ltr"]
    .md-nav--primary
    .md-nav__item--section.md-nav__item
    > .md-nav__link {
    color: var(--storm-gray-900);
    font-size: 11px;
    text-transform: uppercase;
    letter-spacing: 0.22px;
    margin-bottom: 0;
    padding-top: 8px;
    padding-bottom: 8px;
    margin-left: -1em;
    padding-left: 1em;
  }

  [dir="ltr"] .md-nav--primary .md-nav__item > .md-nav__link {
    margin-right: 0;
  }

  /* Spacing styling */
  .md-nav--primary .md-nav__list {
    padding-bottom: 0;
  }

  .md-nav__item {
    margin: calc(16px - 8px) 0;
  }

  .md-nav__item--section {
    margin: calc(32px - 8px) 0;
  }

  [dir="ltr"] .md-nav--primary .md-nav__item > .md-nav__link {
    padding-top: 4px;
    padding-bottom: 4px;
    margin-top: 0.1em;
    margin-right: 0;
    color: var(--storm-gray-800);
  }

  [dir="ltr"] .md-nav--primary .md-nav__item > div.md-nav__link {
    padding-top: 0.212em;
    padding-bottom: 0.212em;
  }

  .md-nav__link {
    margin-top: 0;
    padding-right: 0.7em;
  }

  .md-nav__toggle ~ .md-nav {
    grid-template-rows: 0fr;
  }

  .md-nav__icon {
    width: 1.2rem;
  }

  /* Hover and active styling */
  .md-nav__link:hover,
  .md-nav__link-wrapper.md-nav__item.md-nav__item--active {
    margin-left: -0.7em;
    padding-left: 0.7em;
  }

  .md-nav__item div.md-nav__link--active {
    margin-left: -0.7em;
    padding-left: 0;
  }

  /* For active sections, when on that section index page */
  .md-nav__item .md-nav__link-wrapper.md-nav__link--active a,
  .md-nav__item .md-nav__link--active a {
    margin-left: 0.7em;
  }

  /* Ensure left navigation remains in place */
  .md-header--lifted ~ .md-container .md-sidebar {
    top: 3.8rem !important;
  }

  .md-sidebar__scrollwrap {
    display: flex;
    flex-direction: column;
    padding-bottom: 1.5em;
  }

  /* A root-level section (i.e., Develop) can have both sections (i.e., Toolkit) and 
   individual pages (i.e. Development Pathways). We need to make sure that when the user 
   is on an individual page, that the other sections do not show up in the left navigation.
   Similarly, when the user is on a section, we need to make sure we're not showing the
   individual pages in the left navigation. So, let's start with a clean slate and not display
   any nav item. Then, we'll conditionally display the active section. Similarly, when on 
   an individual page, we'll conditionally show the active page. */
  .md-sidebar--primary .md-nav__list .md-nav__item > a.md-nav__link {
    display: none;
  }

  /* Only show active section */
  .md-sidebar--primary
    .md-nav__list
    .md-nav__item.md-nav__item--section.md-nav__item--active
    a.md-nav__link {
    display: block;
  }

  /* Only show active individual page */
  .md-sidebar--primary .md-nav__list .md-nav__item--active > a.md-nav__link {
    display: block;
  }

  /* To show only the active dropdown section on the left nav */
  .md-nav > .md-nav__list .md-nav__item--section.md-nav__item--active,
  .root-level-sidebar
    .md-nav
    > .md-nav__list
    .md-nav__item--active
    .md-nav__item,
  .md-sidebar--primary
    .root-level-sidebar
    .md-nav__list
    .md-nav__item
    > a.md-nav__link {
    display: block;
  }

  /** Show only active items **/
  /* To hide the inactive dropdown sections on the left nav */
  .md-nav > .md-nav__list .md-nav__item--section {
    display: none;
  }

  /* Show the entire left navigation */
  .root-subdirectory-page
    + .md-sidebar--primary
    .md-nav
    > .md-nav__list
    .md-nav__item--section,
  .root-subdirectory-page
    + .md-sidebar--primary
    .md-nav__list
    .md-nav__item
    > a.md-nav__link {
    display: block;
  }

  .md-nav__icon:after {
    display: none;
  }

  .md-nav__icon.md-icon {
    align-content: center;
  }

  .md-nav__icon.md-icon svg {
    fill: none;
    stroke: var(--storm-gray-800);
    height: 16px;
  }

  .md-nav__icon:hover {
    background-color: transparent;
  }

  /* Default: show "closed" (right-pointing) */
  .md-nav__icon .expanded {
    display: none;
  }

  /* When the toggle is checked, show "expanded" instead */
  .md-nav__toggle:checked ~ label.md-nav__link .closed {
    display: none;
  }

  .md-nav__toggle:checked ~ label.md-nav__link .expanded {
    display: flex;
  }
}

/* Styling for nav items that are active or hovered over on smaller screens */
@media screen and (max-width: 76.2344em) {
  .md-nav--primary .md-nav__title[for="__drawer"] {
    background-color: var(--md-default-bg-color);
    padding-bottom: 3em;
    border-bottom: 1px solid var(--storm-gray-200);
  }

  .md-nav--primary .md-nav__link,
  .md-nav--primary a.md-nav__link {
    padding: 0.3rem 0.8rem;
    color: var(--black);
  }

  .md-nav--primary .md-nav__link .md-nav__icon:after {
    display: flex;
  }

  .md-nav--primary .md-nav__list {
    flex: none;
    display: grid;
    margin-top: 1em;
  }

  .md-nav--primary .md-nav__title .md-nav__icon {
    position: unset;
    display: flex;
  }

  .md-nav--primary .md-nav__item--active > .md-nav__link,
  .md-nav--primary .md-nav__item--active > .md-nav__link:hover,
  .md-nav__link[href]:hover {
    color: var(--black);
  }

  .md-nav--primary .md-nav__item--active > .md-nav__link {
    background-color: var(--athens-gray);
  }

  .md-nav__item div.md-nav__link--active {
    margin-left: 0;
  }

  .md-nav--primary .md-nav__link.md-nav__link--index .md-nav__icon {
    display: flex;
    align-items: center;
  }

  .md-nav--primary .md-nav__link .md-nav__icon:after {
    display: none;
  }

  .md-nav__icon .expanded {
    display: none;
  }

  .md-nav__icon .closed {
    display: flex;
  }

  .md-nav__icon .closed svg {
    fill: var(--white);
  }
}

@media screen and (max-width: 76.1875em) {
  /* Hide Nav Bar header label text - only show back arrow */
  .md-nav--primary .md-nav__title {
    height: 0;
    padding: 1.5rem 0.5rem;
    color: var(--black);
    background-color: var(--md-default-bg-color);
    border: 1px solid var(--storm-gray-200);
    display: flex;
    align-items: center;
    font-weight: 400;
  }

  /* Remove lines between sidebar nav items*/
  .md-nav--primary .md-nav__title ~ .md-nav__list {
    box-shadow: none;
  }

  .md-nav--primary .md-nav__title ~ .md-nav__list[data-md-component="toc"] {
    padding-top: 0;
  }

  .md-nav--primary .md-nav__item {
    border-top: none;
  }

  /* Reset spacing */
  .md-nav__link.md-nav__link--index,
  .md-nav__link {
    margin-top: 0;
  }

  /* Nav hover styling active pages */
  .md-nav__link:hover {
    margin-left: unset;
  }

  /* Nav hover styling for sections */
  div.md-nav__link:hover {
    margin-left: 0;
  }

  /* Nav hover styling for pages */
  a.md-nav__link:hover {
    margin-left: 0;
  }

  /* TOC icon */
  .md-nav__link--active > .md-nav__icon {
    margin-left: 0.5em;
  }

  .md-nav__link-wrapper.md-nav__item.md-nav__item--active
    .md-nav__link.md-nav__link--active {
    display: none;
  }
}

<<<<<<< HEAD
/* Set interface styling for FAQ pages */
.md-typeset details.faq.interface:has(~ details.faq.interface),
.md-typeset details.faq.interface ~ details.faq.interface {
  margin-top: 1em;
  margin-bottom: 1em;
}

.md-typeset details.faq.interface > summary:after {
  height: 100%;
  top: 0;
}

.md-typeset details.faq.interface:open .headerlink {
  opacity: 1;
}

.md-typeset details.faq.interface:not(:open) .headerlink {
  opacity: 0;
}

/* Fix link anchor positioning for the h2s inside the FAQ admonitions */
.md-typeset details.faq.interface > summary {
  position: relative;
  overflow: visible;
  padding: 0;
  cursor: pointer;
  display: flex;
  align-items: left;
}

.md-typeset details.faq.interface > summary h2 {
  margin: 0.25em 0;
  padding: 0 0.25em;
  font-family: var(--text-font);
  font-size: 0.8rem;
  line-height: 1.2;
=======
@media screen and (min-width: 60em) and (max-width: 76.1875em) {
  .md-nav--secondary .md-nav__item {
    margin-left: 0.7em
  }

  .md-nav--secondary a.md-nav__link {
    padding-right: 0.7em;
  }

  .md-nav--secondary a.md-nav__link:hover {
    margin-left: -0.7em;
  }
>>>>>>> 6b59914d
}

/** TOC Styling **/
@media screen and (min-width: 60em) {
  .md-sidebar--secondary {
    width: calc(220px + 0.6rem);
  }

  .md-nav--secondary .md-nav__title[for="__toc"] {
    font-size: 11px;
    letter-spacing: 0.22px;
    text-transform: uppercase;
    color: var(--storm-gray-900);
    padding-bottom: 8px;
  }

  .md-sidebar--secondary .md-sidebar__scrollwrap {
    margin: 0;
  }

  .md-nav--secondary .md-nav__list {
    padding-bottom: 0;
  }

  .md-nav--secondary .md-nav__title {
    box-shadow: none;
  }

  .md-nav--secondary .md-nav__link {
    margin-top: 0;
    font-size: 12px;
    padding-top: 0.362em;
    padding-bottom: 0.362em;
  }

  .md-nav--secondary .md-nav__link > * {
    color: var(--storm-gray-800);
    font-size: 16px;
  }
}

@media screen and (min-width: 76.25em) {
  .md-nav--secondary .md-nav__link {
    margin-top: 0;
  }
}

/** Nav styling on smaller screens **/
@media screen and (max-width: 59.9844em) {
  .md-nav--primary .md-nav__link[for="__toc"] ~ .md-nav {
    overflow: scroll;
  }

  /** Styling of icons in the navigation on smaller screens **/
  /* Adjust size of the TOC icon in left nav */
  .md-nav--primary
    .md-nav__link--active.md-nav__link[for="__toc"]
    .md-icon:after,
  .md-nav--primary .md-nav__link .md-nav__icon {
    /* Override inline styling */
    font-size: unset;
    width: 36px;
    max-width: 36px;
  }
}

/** Main content styling **/
.md-main__inner {
  margin-top: 2.4rem;
  height: 100%;
}

.md-content__inner {
  margin-bottom: 40px;
}

@media screen and (min-width: 76.25em) {
  [dir="ltr"]
    .md-sidebar--secondary:not([hidden])
    ~ .md-content
    > .md-content__inner,
  [dir="rtl"]
    .md-sidebar--primary:not([hidden])
    ~ .md-content
    > .md-content__inner {
    margin-right: 1rem;
  }

  [dir="ltr"]
    .md-sidebar--primary:not([hidden])
    ~ .md-content
    > .md-content__inner {
    margin-left: 1rem;
  }
}

@media screen and (min-width: 96.25em) {
  [dir="rtl"]
    .md-sidebar--primary:not([hidden])
    ~ .md-content
    > .md-content__inner {
    margin-right: 2rem;
  }

  [dir="ltr"]
    .md-sidebar--primary:not([hidden])
    ~ .md-content
    > .md-content__inner {
    margin-left: 2rem;
    margin-right: 2rem;
  }
}

@media screen and (max-width: 76.249em) {
  [dir="ltr"]
    .md-sidebar--primary:not([hidden])
    ~ .md-content
    > .md-content__inner {
    margin-left: 0;
    margin-right: 0;
  }

  .md-content__inner.md-typeset {
    padding-right: 0;
  }
}

@media screen and (max-width: 76.2344em) {
  .md-container {
    position: unset;
  }
}

@media screen and (max-width: 48em) {
  .md-main {
    padding: 0;
  }

  .md-header {
    padding: 0;
    display: flex;
    justify-content: center;
  }

  .md-header__inner {
    margin-left: auto;
    height: fit-content;
  }
}

article.md-content__inner.md-typeset > h1:has(+ .badge) {
  margin: 0 0 0.5em;
}

/** Footer styling **/
.md-footer {
  width: 100%;
  max-width: var(--max-page-width);
  margin: auto;
}

.md-footer-meta {
  border: 1px solid var(--storm-gray-200);
  border-radius: 1em;
  margin-bottom: 40px;
  margin-top: 40px;
  padding: 24px 40px;
}

.md-grid.md-footer-meta__inner {
  align-items: center;
}

.md-footer-meta__inner div.logo {
  display: flex;
  gap: 1em;
  align-items: center;
}

.md-footer-meta__inner div.logo a {
  height: 32px;
}

.md-footer-meta__inner div.logo img {
  height: 32px;
  min-width: 150.24px;
  box-shadow: none;
}

/* Copyright styling */
.md-copyright {
  margin: 0;
  padding: 0;
}

.md-copyright__highlight {
  font-weight: 600;
  font-size: 14px;
  color: #99a1bb;
}

/* Policy links */
.policy-links {
  display: flex;
  align-items: center;
}

.md-typeset .policy-links a {
  text-decoration: none;
  padding-left: 20px;
  padding-right: 20px;
}

/* Socials styling */
.md-social {
  padding: 0;
  margin: 0;
  flex-wrap: wrap;
  gap: 20px;
  align-content: center;
}

html .md-footer-meta.md-typeset .md-social a {
  width: 24px;
  height: 24px;
  display: flex;
  align-items: center;
  justify-content: center;
}

html .md-footer-meta.md-typeset .md-social a:focus,
html .md-footer-meta.md-typeset .md-social a:hover {
  background-color: #d5d4d8;
  border-radius: 9999px;
  transition-timing-function: cubic-bezier(0, 0, 0.2, 1);
  transition-duration: 0.5s;
  transition-property: color, background-color, border-color,
    text-decoration-color, fill, stroke, opacity, box-shadow, transform, filter,
    backdrop-filter;
}

.md-social__link {
  height: unset;
  width: unset;
}

.md-social__link svg {
  height: auto;
  width: 32px;
  max-height: unset;
}

@media screen and (max-width: 76.2344em) {
  .md-grid.md-footer-meta__inner {
    flex-direction: column;
    gap: 40px;
  }
}

@media screen and (max-width: 48em) {
  .md-footer-meta {
    padding: 24px 12px;
  }

  .policy-links {
    flex-direction: column;
  }
}

/* Next and prev styling */
.md-footer__inner {
  padding: 0;
  gap: 40px;
}

.md-footer__button {
  margin: 0.2rem 0;
  padding: 0.4rem 0;
  display: flex;
  gap: 0.5em;
}

.md-footer__button svg {
  width: 0.8rem;
  fill: none;
}

.md-typeset a.md-footer__link {
  align-items: center;
  margin-top: 0;
  color: var(--pink);
  text-decoration: none;
  font-weight: 600;
}

.md-footer__title {
  margin-bottom: 0;
  max-width: 100%;
  padding: 0;
}

.md-footer__title .md-ellipsis {
  font-size: 16px;
  white-space: normal;
  overflow: visible;
  text-overflow: clip;
  word-break: break-word;
}

.md-footer__title .md-ellipsis span svg {
  width: 1.2em;
  height: 1.2em;
  vertical-align: sub;
}

.footer-link-wrapper {
  flex: 1;
  max-width: calc(50% - 20px);
}

.footer-link-wrapper.next {
  display: flex;
  flex-direction: column;
  align-items: flex-end;
}

.md-footer__link--next .md-footer__button {
  justify-content: flex-end;
}

@media screen and (max-width: 44.9844em) {
  .md-footer__link--prev {
    flex-shrink: unset;
  }

  .md-footer__link--prev .md-footer__title {
    display: block;
  }
}

.footer-link-wrapper.md-footer__link--prev .md-footer__button svg {
  display: inline-block;
  width: 14px;
  height: 15px;
  flex-shrink: 0;
}

/* Back to top button */
[dir="ltr"] .md-top {
  left: 50%;
  margin-left: 0;
}

/** API styling **/
/* Remove inline code background */
.md-typeset li > code,
.md-typeset strong > code,
.md-typeset a code,
.md-typeset a:hover code,
.md-typeset p code {
  background-color: unset;
}

/* Types styling */
/* Remove type background and adjust font size */
.md-typeset kbd {
  background-color: unset;
  font-size: 0.7em;
  padding-left: 0;
  border-radius: 1em;
  vertical-align: baseline;
  box-shadow: none;
}

/* Add background for required parameters */
.md-typeset .required kbd {
  background-color: rgba(255, 0, 0, 0.3);
  color: var(--black);
  text-transform: capitalize;
  padding-left: 0.6666666667em;
}

/* Code Admonition */
.md-typeset .admonition.code,
.md-typeset details.code {
  border-color: var(--md-code-admo-border-color);
}

.md-typeset .code > .admonition-title,
.md-typeset .code > summary {
  background-color: var(--md-code-admo-title-bg);
}

.md-typeset .code > .admonition-title::before,
.md-typeset .code > summary::before {
  background-color: var(--md-code-admo-border-color);
  -webkit-mask-image: var(--md-admonition-icon--code);
  mask-image: var(--md-admonition-icon--code);
}

/* Smartcontract Admonition */
.md-typeset .admonition.smartcontract,
.md-typeset details.smartcontract {
  border-color: var(--pink);
}

.md-typeset .smartcontract > .admonition-title,
.md-typeset .smartcontract > summary {
  background-color: var(--pink);
  color: var(--white);
}

.md-typeset .smartcontract > .admonition-title::before,
.md-typeset .smartcontract > summary::before {
  background-color: var(--white);
  -webkit-mask-image: var(--md-admonition-icon--smartcontract);
  mask-image: var(--md-admonition-icon--smartcontract);
}

/* Child Admonition */
.api-reference-link {
  position: absolute;
  margin-top: -1em;
  left: 69%;
}

details.child summary::before {
  display: none;
}

details.child {
  width: fit-content;
}

[dir="ltr"] .md-typeset details.child summary {
  width: fit-content;
  padding-left: 1em;
}

[dir="ltr"] .md-typeset details.child[open] {
  width: 100%;
}

.md-typeset details.child summary {
  background-color: unset;
}

.md-typeset details.child {
  width: fit-content;
  border: 1px solid var(--storm-gray-200);
  box-shadow: none;
}

/* Interface admonition */
details.interface > summary::before {
  display: none;
}

.md-typeset details.interface {
  border: 1px solid var(--storm-gray-200);
  box-shadow: none;
}

[dir="ltr"] .md-typeset details.interface > summary {
  padding: 1em 0 1em 1em;
  background-color: var(--athens-gray);
}

.md-typeset details.interface > summary:after {
  top: auto;
}

.md-typeset details.interface {
  width: 100%;
}

.md-typeset
  details.interface
  .tabbed-set
  > input:first-child:checked
  ~ .tabbed-labels
  > :first-child,
.md-typeset
  details.interface
  .tabbed-set
  > input:nth-child(2):checked
  ~ .tabbed-labels
  > :nth-child(2) {
  color: var(--white);
}

/* Styling for the Copy to Clipboard */
/* Clipboard icon */
.md-clipboard {
  color: var(--storm-gray);
}

.md-clipboard:focus,
.md-clipboard:hover {
  color: var(--pink);
}

/* "Copied to clipboard" pop-up */
.md-dialog {
  text-align: center;
}

/* Make sure the clipboard icon isn't on top of the code */
.md-typeset pre > code {
  white-space: break-spaces;
  padding-right: 3em;
}

/** Button styling **/
.md-typeset .md-button {
  background-color: var(--black);
  color: var(--white);
  font-family: "Unbounded";
  font-size: 14px;
  letter-spacing: 0.02em;
  font-weight: 400;
  text-transform: uppercase;
  padding: 22px;
  line-height: 17.36px;
  border-radius: 12px;
  border: 1px solid var(--black);
}

.md-typeset .md-button:hover {
  background-color: var(--pink);
  color: var(--white);
}

.md-typeset .md-button.secondary {
  background-color: var(--white);
  color: var(--black);
  border: 1px solid var(--storm-gray-200);
}

.md-typeset .md-button.secondary:hover {
  background-color: var(--pink);
  color: var(--white);
  border: 1px solid var(--pink);
}

/** Back to top button styling **/
.md-top {
  top: unset !important; /* To override inline styling */
  bottom: 75px;
}

/** Table styling **/
.md-typeset table:not([class]) {
  border-radius: 6px;
}

.md-typeset table:not([class]) th {
  background-color: var(--athens-gray);
  color: var(--black);
}

.md-typeset table:not([class]) td {
  vertical-align: middle;
}

/* Tables centered */
.md-typeset__scrollwrap {
  text-align: center;
}

/** Tabbed element styling **/
/* Tables in tabs */
.tabbed-content .md-typeset__scrollwrap {
  margin: 0;
}

.tabbed-content .md-typeset__table {
  display: inline-table;
  margin-bottom: 0;
  padding: 0.5em;
  width: 100%;
}

/* Tabbed Styling */
.md-typeset .tabbed-labels {
  box-shadow: none;
  padding: 0.2em;
}

.md-typeset .tabbed-set {
  background: var(--storm-gray);
  border-radius: 16px;
}

.md-typeset .tabbed-content {
  background: var(--md-default-bg-color);
  border: 1px solid var(--storm-gray-300);
  border-bottom-left-radius: 16px;
  border-bottom-right-radius: 16px;
}

.md-typeset .tabbed-labels > label,
.md-typeset .tabbed-labels > label > [href]:first-child,
.md-typeset .tabbed-labels > label > a > code {
  color: var(--white);
}

.md-typeset .tabbed-labels--linked > label > a {
  text-decoration: none;
}

.js .md-typeset .tabbed-labels:before {
  background: #40465c;
  height: 4px;
}

.md-typeset .tabbed-labels > label:hover {
  color: var(--white);
}

/* Add margin to all items nested inside a tabbed element */
.md-typeset .tabbed-block > *,
/* Need this line to override inline styling */
.md-typeset .tabbed-block > .tabbed-set {
  margin: 1em;
}

/* Specifically remove left and right margin to hr inside a tabbed element */
.md-typeset .tabbed-block > hr {
  margin: 1em 0;
}

/* Specifically remove the margin on code inside a tabbed element */
.md-typeset .tabbed-block .highlight:first-child {
  margin: 0;
}

/* Adjust border of code elements nested inside tabbed elements */
.md-typeset .tabbed-block > .highlight:first-child > pre > code,
.md-typeset .tabbed-block > pre:first-child > code {
  border-bottom-left-radius: 16px;
  border-bottom-right-radius: 16px;
}

/** Feedback widget styling **/
.md-feedback {
  margin-top: 0;
  margin-bottom: 24px;
}

.md-feedback__title {
  font-weight: 400;
  font-size: 16px;
  color: var(--storm-gray-800);
  margin: 0;
}

.md-feedback__list {
  gap: 1em;
  margin-top: 24px;
  margin-bottom: 24px;
}

.md-feedback__icon,
.md-feedback__list:hover .md-icon:not(:disabled) {
  color: var(--storm-gray-800);
}

.md-feedback__icon:not(:disabled).md-icon:hover {
  color: var(--pink);
}

.md-feedback__note {
  font-size: 12px;
}

.feedback-actions-container {
  display: flex;
  flex-direction: column;
  align-items: center;
  border: 1px solid var(--storm-gray-300);
  border-radius: 16px;
  padding: 24px 8px;
  width: calc(100% - 2em);
  margin-top: 40px;
  margin-left: 0.6rem;
}

.feedback-actions-container .divider {
  height: 1px;
  background-color: var(--storm-gray-200);
}

/* Styles to override unordered list defaults */
/* Unordered list <ul> symbols:
 * - level 2 is hollow circle
 * - level 3 is filled square
 * - ul default is filled disc (bullet)
 */
ul:not(nav ul) ul {
  list-style-type: circle !important;
}

ul:not(nav ul) ul ul {
  list-style-type: square !important;
}

/* Mermaid diagram styling */
div.mermaid {
  display: flex !important;
  justify-content: center !important;
}

/* Card styling (as seen in Develop > Integrations section) */
.md-typeset .grid.cards > ul > li {
  display: flex;
  flex-direction: column;
  border-radius: 16px;
}

.md-typeset .grid.cards > ul > li:hover {
  border: 0.05rem solid var(--md-default-fg-color--lightest);
  box-shadow: unset;
}

.md-typeset .grid.cards .twemoji {
  padding-right: 0.5em;
}

/* Additional card styling (as seen on the Develop index page) */
.md-typeset .grid.cards:not(.links) > ul > li > :last-child:has(> a) {
  margin-top: auto;
  padding-top: 1em;
}

.md-typeset .grid.cards h3 {
  margin: 0;
  font-size: 1.15em;
  display: flex;
}

.md-typeset .grid.cards.links > ul > li > a {
  padding: 0.25em 0;
}

.md-typeset .grid.cards.links ul > li > p {
  margin: 0;
}

.md-typeset .grid.cards.links .twemoji {
  height: auto;
  width: 1.75em;
}

/* Cards with lists */
.md-typeset .grid.cards ul li ul.card-list {
  margin: 0;
}

.md-typeset ul.card-list > li {
  list-style: none;
  margin: 0.25em 0;
}

.md-typeset ul.card-list > li a {
  display: flex;
  align-items: center;
}

.md-typeset .grid.cards > ul > li > hr,
.md-typeset .grid.cards > ol > li > hr,
.md-typeset .grid > .card > h {
  margin-bottom: 0.5em;
  margin-top: 0.5em;
}

/** Badge Styling */
/* Basic style */
span.badge {
  border-radius: 0.5em;
  font-size: 0.8em;
  padding: 0.2em 0.5em;
  white-space: nowrap;
}

/* Color Variants */
span.badge.tutorial {
  background-color: var(--electric-violet);
  color: var(--white);
}

span.badge.guide {
  background-color: var(--chartreuse);
  color: var(--black);
}

span.badge.learn {
  background-color: var(--aqua);
  color: var(--black);
}

span.badge.external {
  background-color: var(--blue-ribbon);
  color: var(--white);
}

span.badge.beginner,
span.badge.intermediate,
span.badge.advanced {
  background-color: var(--storm-gray);
  color: var(--white);
}

/* Badge in card "Where to Go Next" */
.grid.cards span.badge {
  margin-right: 0.5em;
}

/* Badge in Content Page */
.md-typeset > span.badge {
  display: inline-block;
}

/* Document date styling */
.md-source-file {
  display: flex;
  flex-direction: column;
  color: var(--storm-gray-800);
  margin-top: 40px;
}

.md-source-file small {
  display: flex;
  justify-content: center;
  font-size: 16px;
}

.source-file-label {
  margin-right: 0.5em;
}

.source-file-seperator {
  margin: 0 0.5em;
}

/* Edit this page styling */
.md-content__button.md-icon {
  display: flex;
  align-items: center;
  gap: 8px;
  font-size: 14px;
}

.md-content__button.md-icon svg {
  fill: var(--storm-gray-800);
  transition: fill 0.3s ease;
}

.md-content__button.md-icon:hover svg {
  fill: var(--pink);
}

.feedback-actions-container
  .feedback-section
  ~ .edit-section
  > a.md-content__button.md-icon {
  margin: 0;
}

.feedback-actions-container
  .feedback-section:has(.md-feedback[hidden])
  ~ .edit-section
  a.md-content__button.md-icon {
  align-items: center;
}

.feedback-actions-container .edit-section {
  display: flex;
  flex-direction: column;
  gap: 16px;
}

@media screen and (max-width: 30em) {
  .source-file-seperator {
    display: none;
  }

  .actions {
    margin: 2em auto 0;
  }

  .md-source-file small {
    display: block;
    text-align: center;
  }
}

/** Screnshot styling **/
img.browser-extension {
  display: block;
  margin: auto;
}

/** Announcement banner styling */
.announce.hideable {
  z-index: 1;
}

.md-banner {
  background-color: var(--pink);
  color: var(--white);
  text-align: center;
}

.md-banner__inner.md-grid.md-typeset {
  cursor: default;
}

.md-banner__inner.md-grid.md-typeset a {
  color: var(--white);
}

.md-banner__inner.md-grid.md-typeset a:hover {
  opacity: 0.8;
}

.md-banner .md-icon svg.close {
  height: unset;
  width: 0.6rem;
  padding: 0.25rem 0;
}

/** MetaMask connection button styling **/
div.button-wrapper {
  display: flex;
  justify-content: center;
}

div.button-wrapper > a.connectMetaMask {
  text-decoration: none;
}

.md-typeset img {
  border-radius: 0.5rem;
  box-shadow: 0 4px 8px rgba(0, 0, 0, 0.1);
}

/* Modal Styling */
.error-modal-container {
  position: fixed;
  z-index: 1000;
  top: 0;
  left: 0;
  width: 100%;
  height: 100%;
  backdrop-filter: blur(2px);
}

.error-modal {
  background-color: var(--storm-gray-200);
  border: 1px solid var(--storm-gray-300);
  border-radius: 16px;
  margin: 15% auto;
  font-size: 2em;
  overflow: auto;
  width: 40%;
  padding: 0 1em;
}

.close-modal {
  font-size: 2em;
  float: right;
  cursor: pointer;
  margin-left: 0.5em;
}

.error-modal-header {
  font-size: 0.9em;
}

.error-message {
  font-size: 0.8em;
}

@media screen and (max-width: 76.1875em) {
  .error-modal {
    width: 50%;
  }
}

@media screen and (max-width: 46.1875em) {
  .error-modal {
    width: 80%;
    margin: 25% auto;
  }
}

/* Disabled Button Styling */
.md-typeset .md-button.disabled-button,
.md-typeset .md-button.disabled-button:hover {
  cursor: default;
  background-color: var(--black);
  border-color: var(--black);
  text-decoration: none;
  text-overflow: ellipsis;
  overflow: hidden;
  white-space: nowrap;
  opacity: 0.8;
}<|MERGE_RESOLUTION|>--- conflicted
+++ resolved
@@ -954,7 +954,6 @@
   }
 }
 
-<<<<<<< HEAD
 /* Set interface styling for FAQ pages */
 .md-typeset details.faq.interface:has(~ details.faq.interface),
 .md-typeset details.faq.interface ~ details.faq.interface {
@@ -991,7 +990,6 @@
   font-family: var(--text-font);
   font-size: 0.8rem;
   line-height: 1.2;
-=======
 @media screen and (min-width: 60em) and (max-width: 76.1875em) {
   .md-nav--secondary .md-nav__item {
     margin-left: 0.7em
@@ -1004,7 +1002,6 @@
   .md-nav--secondary a.md-nav__link:hover {
     margin-left: -0.7em;
   }
->>>>>>> 6b59914d
 }
 
 /** TOC Styling **/
