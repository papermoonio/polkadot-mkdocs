--- conflicted
+++ resolved
@@ -316,13 +316,10 @@
   }
 }
 
-<<<<<<< HEAD
-=======
 .md-tabs {
   background-color: transparent;
 }
 
->>>>>>> e5393628
 .md-tabs__item {
   transition: border 0.3s ease;
   color: var(--black);
