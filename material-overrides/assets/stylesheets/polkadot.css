--- conflicted
+++ resolved
@@ -1,239 +1,5 @@
 :root {
   --white: #ffffff;
-<<<<<<< HEAD
-  --athens-gray: #eceff3;
-  --storm-gray: #6e7391;
-  --storm-gray-050: #f8fafb;
-  --storm-gray-200: #dce2e9;
-  --storm-gray-300: #c6cfdb;
-  --storm-gray-800: #525775;
-  --storm-gray-900: #40465c;
-  --storm-gray-950: #282b39;
-
-  --black: #000000;
-
-  --storm-gray-200-transparent: #525776;
-
-  /* Primary color */
-  --pink: #ff2670;
-
-  /* Secondary colors */
-  --chartreuse: #e4ff07;
-  --blue-ribbon: #383bff;
-  --aqua: #07ffff;
-  --electric-violet: #7204ff;
-
-  --md-hover-opacity: 0.7;
-  --max-page-width: 1600px;
-  --page-padding: 48px;
-  --mobile-page-padding: 16px;
-  --dropdown-gap: 10px;
-
-  /* Header vars */
-  --header-height: 54px;
-  --header-gap: 24px;
-
-  --md-search-result-icon: url("data:image/svg+xml;utf8,<svg xmlns='http://www.w3.org/2000/svg' viewBox='0 0 32 18'><path d='M14.582 1.49994C18.1028 1.49994 20.957 4.35412 20.957 7.87494C20.957 9.36527 20.4438 10.7347 19.5869 11.8203L22.9863 15.2197L23.0381 15.2763C23.2783 15.5709 23.2609 16.0056 22.9863 16.2802C22.7117 16.5548 22.277 16.5722 21.9824 16.332L21.9258 16.2802L18.5264 12.8808C17.441 13.7372 16.0719 14.2499 14.582 14.2499C11.0612 14.2499 8.20703 11.3958 8.20703 7.87494C8.20703 4.35412 11.0612 1.49994 14.582 1.49994ZM14.582 2.99994C11.8896 2.99994 9.70703 5.18255 9.70703 7.87494C9.70703 10.5673 11.8896 12.7499 14.582 12.7499C15.9245 12.7499 17.1399 12.2069 18.0215 11.329C18.0237 11.3267 18.026 11.3245 18.0283 11.3222C18.0308 11.3198 18.0327 11.3168 18.0352 11.3144C18.9133 10.4327 19.457 9.21766 19.457 7.87494C19.457 5.18255 17.2744 2.99994 14.582 2.99994Z'/></svg>");
-}
-
-:root,
-[data-md-color-scheme="default"] {
-  --md-default-fg-color: var(--storm-gray-950);
-  --md-default-bg-color: var(--white);
-
-  --md-primary-fg-color: var(--storm-gray-200);
-  --md-accent-fg-color: var(--pink);
-  --md-accent-fg-color--transparent: var(--athens-gray);
-
-  --md-typeset-a-color: var(--pink);
-
-  --md-footer-fg-color: var(--black);
-  --md-footer-fg-color--light: var(--black);
-  --md-footer-bg-color: var(--white);
-  --md-footer-bg-color--dark: var(--white);
-  --footer-border-color: var(--storm-gray-200);
-
-  --md-typeset-table-color--light: #00000009;
-  /* Header */
-  --header-bg-color: #0000001a;
-  --header-fg-color: var(--black);
-  --header-menu-bg-color: var(--white);
-  --header-menu-border-color: var(--storm-gray-200);
-
-  /* Search */
-  --hover-search-bg-color: var(--athens-gray);
-
-  /** Branded code snippets **/
-  --md-code-fg-color: #363732;
-  /** Code highlighting color shades **/
-  /* Numbers */
-  --md-code-hl-number-color: #4ca09f;
-  /* Python function names */
-  --md-code-hl-function-color: #363732;
-  /* JavaScript booleans, Python variable names */
-  --md-code-hl-name-color: var(--electric-violet);
-  /* Strings */
-  --md-code-hl-string-color: #d33262;
-  /* Python print */
-  --md-code-hl-constant-color: #070e8b;
-  /* Imports, const, let, var, async, await, function, etc. */
-  --md-code-hl-keyword-color: #070e8b;
-  /* Comments */
-  --md-code-hl-comment-color: #00000060;
-
-  /* Interface admonition */
-  --admo-interface-bg-color: var(--athens-gray);
-
-  /* Custom code admonition colors */
-  --md-code-admo-border-color: #5ee20c;
-  --md-code-admo-title-bg: #64dd171a;
-
-  /* Custom icons for admonition */
-  --md-admonition-icon--smartcontract: var(--md-admonition-icon--warning);
-
-  /* Child admonition */
-  --child-admo-border-color: var(--storm-gray-200);
-
-  /* Nav list */
-  --nav-fg-color: var(--storm-gray-800);
-  --nav-title-color: var(--storm-gray-900);
-  --nav-hover-bg-color: var(--storm-gray-200);
-
-  /* Feedback */
-  --feedback-border-color: var(--storm-gray-300);
-  --feedback-hr-color: var(--storm-gray-200);
-
-  /* Tabbed content */
-  --tabbed-border-color: var(--athens-gray);
-  --tabbed-active-color: var(--storm-gray-950);
-  --tabbed-bg-color: var(--athens-gray);
-  --tabbed-fg-color: var(--black);
-
-  /* Where to go next cards */
-  --wtdn-card-border-color: var(--storm-gray-200);
-
-  /* Kapa widget */
-  --button-bg: rgba(0, 0, 0, 0.6);
-
-  /* Buttons */
-  --button-border-color: var(--black);
-}
-
-[data-md-color-scheme="slate"][data-md-color-primary="indigo"] {
-  --md-default-fg-color: var(--storm-gray-050);
-  --md-default-bg-color: var(--black);
-
-  --md-primary-fg-color: var(--storm-gray-200);
-  --md-accent-fg-color: var(--pink);
-  /* Footer color */
-  --md-footer-fg-color: var(--storm-gray-050);
-  --md-footer-fg-color--light: var(--storm-gray-050);
-  --md-footer-bg-color: var(--black);
-  --md-footer-bg-color--dark: var(--black);
-  --footer-border-color: var(--storm-gray-200-transparent);
-
-  --md-typeset-table-color--light: #f0f1f41a;
-
-  /* Header */
-  --header-bg-color: #ffffff1a;
-  --header-fg-color: var(--white);
-  --header-menu-bg-color: rgb(26, 26, 26);
-  --header-menu-border-color: var(--md-default-fg-color--lighter);
-
-  /* Search */
-  --hover-search-bg-color: #21232e;
-
-  /* Interface admonition */
-  --admo-interface-bg-color: var(--storm-gray-950);
-
-  /* Accent color */
-  --md-typeset-a-color: var(--pink);
-
-  /* Child admonition */
-  --child-admo-border-color: var(--storm-gray-800);
-
-  /* Nav list */
-  --nav-fg-color: var(--storm-gray-300);
-  --nav-title-color: var(--athens-gray);
-  --nav-hover-bg-color: #21232e;
-
-  /* Feedback */
-  --feedback-border-color: var(--storm-gray-800);
-  --feedback-hr-color: var(--storm-gray-200-transparent);
-
-  /* Tabbed content */
-  --tabbed-border-color: var(--storm-gray-800);
-  --tabbed-active-color: var(--storm-gray-050);
-  --tabbed-bg-color: var(--storm-gray-900);
-  --tabbed-fg-color: var(--white);
-
-  /* Where to go next cards */
-  --wtdn-card-border-color: var(--storm-gray-950);
-
-  /* Kapa widget */
-  --button-bg: rgb(26, 26, 26);
-
-  /* Buttons */
-  --button-border-color: var(--white);
-}
-
-.md-grid {
-  max-width: var(--max-page-width);
-}
-
-.md-main {
-  padding: 0 2em;
-  height: 100%;
-}
-
-.md-container {
-  padding: 0 var(--page-padding);
-  position: sticky;
-}
-
-/* Font styling */
-.md-typeset h1,
-.md-typeset h2,
-.md-typeset h3,
-.md-typeset h4,
-.md-typeset h5 {
-  color: var(--md-default-fg-color);
-  font-weight: 600;
-}
-
-@media screen and (max-width: 35em) {
-  .md-container {
-    padding: 0 var(--mobile-page-padding);
-  }
-
-  .md-typeset h1 {
-    font-size: 26px;
-  }
-
-  .md-typeset h2 {
-    font-size: 24px;
-  }
-
-  .md-typeset h3 {
-    font-size: 20px;
-  }
-
-  .md-typeset h4 {
-    font-size: 18px;
-  }
-}
-
-/* Link styling */
-.md-typeset a {
-  text-decoration: underline;
-  -webkit-text-decoration-skip-ink: none;
-  text-decoration-skip-ink: none;
-}
-
-.md-typeset a:focus,
-.md-typeset a:hover {
-  opacity: 0.7;
-=======
   --black: #000000;
 
   /* Greyscale */
@@ -447,7 +213,6 @@
   font-size: clamp(2rem, 3vw + 0.75rem, 3rem);
   line-height: 1.25;
   letter-spacing: -0.02em;
->>>>>>> 636080ad
 }
 
 .md-typeset h3 {
@@ -456,41 +221,10 @@
   letter-spacing: -0.01em;
 }
 
-<<<<<<< HEAD
-.md-typeset code {
-  border-radius: 10px;
-}
-
-.highlight span.filename {
-  border-top-left-radius: 10px;
-  border-top-right-radius: 10px;
-}
-
-/* --- HR (divider) --- */
-.md-typeset hr {
-  border-color: var(--tabbed-border-color);
-}
-
-/* --- Header styling --- */
-.md-header {
-  background-color: transparent;
-  padding: 0 calc(var(--page-padding) + 2em);
-}
-
-.header-container {
-  width: 100%;
-  max-width: var(--max-page-width);
-  margin: 0 auto 16px;
-}
-
-.md-header--shadow {
-  box-shadow: none;
-=======
 .md-typeset h4 {
   font-size: clamp(1.5rem, 2vw + 0.5rem, 2rem);
   line-height: 1.3;
   letter-spacing: -0.01em;
->>>>>>> 636080ad
 }
 
 .md-typeset a {
@@ -502,82 +236,16 @@
   opacity: 0.8;
 }
 
-<<<<<<< HEAD
-.md-header__inner {
-  position: relative;
-  top: 16px;
-  width: fit-content;
-  margin-left: 0;
-  border-radius: 48px;
-  gap: var(--header-gap);
-  transition: transform 0.5s ease, backdrop-filter 0.3s ease,
-    -webkit-backdrop-filter 0.3s ease;
-  background-color: rgba(
-    255,
-    255,
-    255,
-    0.8
-  ); /* fallback for browsers without backdrop-filter */
-  background-color: var(
-    --header-bg-color
-  ); /* override for supported browsers */
-  color: var(--md-default-fg-color);
-=======
 /* --- Layout --- */
 .md-header__inner,
 .md-footer-meta__inner {
   max-width: 76rem;
->>>>>>> 636080ad
 }
 
 .md-main__inner.md-grid {
   max-width: 71rem;
 }
 
-<<<<<<< HEAD
-.md-header__title > .md-header__ellipsis {
-  display: flex;
-  align-items: center;
-  padding: 0 0 0 12px;
-}
-
-.md-header__button.md-logo {
-  margin: 0;
-}
-
-.md-header__button.md-logo:hover {
-  opacity: 1;
-}
-
-.md-header__button.md-logo img {
-  height: auto;
-  width: 140px;
-}
-
-/* Logo to show the correct color scheme */
-[data-md-color-scheme="default"]
-  header
-  .md-header__button.md-logo
-  img[src$="#only-dark"] {
-  display: none;
-}
-[data-md-color-scheme="slate"]
-  header
-  .md-header__button.md-logo
-  img[src$="#only-light"] {
-  display: none;
-}
-
-/* Home button styling */
-.home-button-wrapper:hover .md-tabs__link {
-  color: var(--pink);
-}
-
-.md-header__button.md-tabs__link {
-  color: var(--black);
-  font-weight: 600;
-  margin: 0;
-=======
 .md-content {
   padding: 0 64px;
 }
@@ -596,7 +264,6 @@
   .md-content {
     padding: 0 32px;
   }
->>>>>>> 636080ad
 }
 
 @media screen and (max-width: 640px) {
@@ -605,40 +272,6 @@
   }
 }
 
-<<<<<<< HEAD
-/* Docs badge */
-.docs-badge {
-  background-color: var(--pink);
-  border-radius: 8px;
-  display: flex;
-  line-height: normal;
-}
-
-.docs-badge a {
-  font-family: "Unbounded";
-  font-size: 10px;
-  color: var(--white);
-  padding: 6px 8px;
-}
-
-/* Header divider */
-.header-divider {
-  border: 1px solid #7c7f8315;
-  border-radius: 100px;
-  height: 32px;
-}
-
-/* Header buttons styling */
-.md-header__buttons {
-  display: flex;
-  align-items: center;
-  gap: var(--header-gap);
-}
-
-.md-header__button {
-  padding: 0;
-  margin: 0;
-=======
 /* --- Top Navigation / Header --- */
 .md-header {
   box-shadow: none;
@@ -667,7 +300,6 @@
 
 .md-header__button:hover {
   opacity: 0.8;
->>>>>>> 636080ad
 }
 
 .md-tabs {
@@ -675,84 +307,6 @@
 }
 
 .md-tabs__list {
-<<<<<<< HEAD
-  font-weight: 600;
-  font-size: 16px;
-  contain: none;
-  gap: var(--header-gap);
-}
-
-.md-tabs__item {
-  color: var(--header-fg-color);
-  height: var(--header-height);
-  align-content: center;
-  padding: 0;
-}
-
-.md-tabs__item:hover .md-tabs__link {
-  color: var(--pink);
-}
-
-.md-tabs__link {
-  margin-top: 0;
-  font-size: 16px;
-}
-
-.md-tabs__link {
-  opacity: 1;
-}
-
-/* Header, home button, header buttons styling on smaller screens */
-@media screen and (max-width: 76.2344em) {
-  .md-header__inner {
-    gap: 0;
-    padding: 0 24px;
-    height: 54px;
-  }
-
-  .md-header__button.md-logo {
-    display: block;
-  }
-
-  .md-header__button {
-    color: var(--header-fg-color);
-  }
-
-  .docs-badge,
-  .md-header__buttons {
-    display: none;
-  }
-
-  .header-divider {
-    margin: 0 12px;
-  }
-}
-
-@media screen and (min-width: 60em) {
-  .md-header .md-header__inner {
-    -webkit-backdrop-filter: blur(16px); /* Safari support */
-    backdrop-filter: blur(16px);
-  }
-}
-
-/** Search styling **/
-.md-header__button.md-icon[for="__search"] {
-  display: inline-block;
-  margin-left: -7px;
-}
-
-.md-header__button.md-icon[for="__search"] svg,
-.md-search__icon.md-icon svg {
-  height: unset;
-  width: unset;
-  display: inline; /* aligning the search icon */
-}
-
-.md-header__button.md-icon[for="__search"] svg path,
-.md-search__icon.md-icon svg path {
-  fill: var(--header-fg-color);
-}
-=======
   /* This takes the standard 32pxs and substracts the left/right padding for .md-tabs__link */
   gap: calc(var(--py-8) - var(--p-2));
 }
@@ -856,7 +410,6 @@
     background-color: var(--color-surface-secondary);
     opacity: 0.8;
   }
->>>>>>> 636080ad
 
   [data-md-toggle="search"]:checked ~ .md-header .md-search__form {
     border-radius: var(--rounded);
@@ -868,89 +421,6 @@
     align-content: center;
   }
 
-<<<<<<< HEAD
-.md-search-result__meta {
-  background-color: var(--header-menu-bg-color);
-}
-
-.md-typeset .md-button:hover,
-.md-header__option:hover .md-header__button,
-.md-header__option .md-header__button:hover,
-.md-header__button.md-icon[for="__search"]:hover,
-.md-header__button.md-icon[for="__search"]:active {
-  color: var(--header-fg-color);
-  opacity: 1;
-}
-
-[data-md-toggle="search"]:checked ~ .md-header .md-header__option {
-  max-width: 100%;
-  opacity: 1;
-}
-
-.md-header__option[data-md-component="palette"] .md-header__button.md-icon svg {
-  width: 17px;
-  height: 17px;
-}
-
-.md-search-result__link:focus,
-.md-search-result__link:hover {
-  background-color: var(--hover-search-bg-color);
-}
-
-.md-search-result .md-typeset h1 {
-  font-family: var(--text-font);
-  font-size: 16px;
-  font-weight: 600;
-}
-
-.md-search-result .md-typeset h2 {
-  font-family: var(--text-font);
-}
-
-@media screen and (min-width: 100em) {
-  .md-search {
-    align-self: flex-end;
-  }
-}
-
-@media screen and (min-width: 76.25em) {
-  [data-md-toggle="search"]:checked ~ .md-header .md-search__inner {
-    width: 16rem;
-    margin-right: -3em;
-  }
-
-  .md-search__output.visible,
-  .md-search__scrollwrap {
-    width: 24rem;
-    background-color: var(--header-menu-bg-color);
-  }
-
-  [dir=ltr] .md-search__options {
-    right: 2rem;
-  }
-}
-
-@media screen and (min-width: 60em) {
-  .md-search {
-    visibility: hidden;
-    width: 0;
-  }
-
-  [data-md-toggle="search"]:checked ~ .md-header .md-header__button[for="__search"] {
-    display: none;
-  }
-
-   [data-md-toggle="search"]:checked ~ .md-header .md-search {
-    visibility: visible;
-    width: fit-content;
-  }
-
-  [data-md-toggle="search"]:checked ~ .md-header .md-search__overlay {
-    opacity: 0;
-  }
-
-  .md-search__output {
-=======
   .md-search__icon.md-icon svg.close {
     height: 0.58rem;
     width: 0.58rem;
@@ -983,7 +453,6 @@
   }
 
   [data-md-toggle="search"] .md-search {
->>>>>>> 636080ad
     display: none;
   }
 
@@ -991,111 +460,6 @@
     display: block;
   }
 
-<<<<<<< HEAD
-  .md-search__form {
-    background-color: transparent;
-  }
-
-  [data-md-toggle="search"]:checked ~ .md-header .md-search__form {
-    background-color: transparent;
-    box-shadow: none;
-  }
-
-  [data-md-toggle="search"]:checked ~ .md-header .md-search__output {
-    margin-top: 17px;
-    padding: 9px;
-    border-radius: 0.75rem;
-    background: var(--header-menu-bg-color);
-    border: 0.5px solid var(--header-menu-border-color);
-  }
-
-  [data-md-toggle="search"]:checked
-    ~ .md-header
-    .md-search__input:valid
-    ~ .md-search__options
-    > .md-icon,
-  [data-md-toggle="search"]:checked ~ .md-header .md-search__input,
-  [data-md-toggle="search"]:checked
-    ~ .md-header
-    .md-search__input
-    + .md-search__icon {
-    color: var(--md-default-fg-color);
-    border-top-right-radius: 5em;
-    border-bottom-right-radius: 5em;
-  }
-
-  [dir="ltr"] .md-search-result__meta {
-    padding: 0 0 0 0.5rem;
-  }
-
-  [data-md-toggle="search"]:checked
-    ~ .md-header
-    .md-search__input:valid
-    ~ .md-search__options
-    > .md-icon,
-  [data-md-toggle="search"]:checked
-    ~ .md-header
-    .md-search__input
-    + .md-search__icon {
-    color: var(--black);
-    align-content: center;
-  }
-
-  [dir="ltr"] .md-search__icon[for="__search"] {
-    left: -0.35rem;
-  }
-}
-
-@media screen and (min-width: 60em) and (max-width: 76.2344em) {
-  [data-md-toggle="search"]:checked
-    ~ .md-header
-    .md-header__button.md-icon[for="__search"] {
-    display: none;
-  }
-}
-
-@media screen and (max-width: 59.9844em) {
-  [data-md-toggle="search"]:not(:checked) ~ .md-header .md-header__inner {
-    -webkit-backdrop-filter: blur(16px); /* Safari support */
-    backdrop-filter: blur(16px);
-  }
-
-  [data-md-toggle="search"]:checked
-    ~ .md-header
-    .md-header__button.md-icon[for="__search"]
-    svg,
-  [data-md-toggle="search"]:checked ~ .md-header .md-search__icon.md-icon svg {
-    height: 1.2rem;
-    width: 1.2rem;
-  }
-
-  [data-md-toggle="search"]:checked
-    ~ .md-header
-    .md-header__button.md-icon[for="__search"]
-    svg
-    path,
-  .md-search__icon.md-icon svg path {
-    fill: none;
-  }
-
-  [data-md-toggle="search"]:checked ~ .md-header .md-search__overlay {
-    transition: transform 0.1s, opacity 0.1s;
-  }
-}
-
-/** Left navigation styling **/
-.md-nav__link[for]:focus,
-.md-nav__link[for]:hover,
-.md-nav__link[href]:focus,
-.md-nav__link[href]:hover {
-  color: var(--md-default-fg-color);
-}
-
-.md-nav__link:hover,
-.md-nav__item--active .md-nav__link--active {
-  background: var(--nav-hover-bg-color);
-  border-radius: 6px;
-=======
   .md-header__inner {
     gap: 0;
   }
@@ -1138,7 +502,6 @@
   background: var(--color-surface-secondary);
   border-radius: 6px;
   margin-left: -1em;
->>>>>>> 636080ad
 }
 
 /* Nav items with icons in the title */
@@ -1149,12 +512,7 @@
 
 .md-nav__link .nav-title.twemoji svg {
   vertical-align: sub;
-<<<<<<< HEAD
-  margin-right: 0.4em;
-  width: auto;
-=======
   margin: 0 0.5em 0 0;
->>>>>>> 636080ad
 }
 
 .md-nav__link > .nav-title.twemoji > span svg {
@@ -1162,46 +520,12 @@
 }
 
 @media screen and (min-width: 76.25em) {
-<<<<<<< HEAD
-  .md-nav {
-    font-size: 16px;
-  }
-
-  [dir="ltr"]
-    .md-nav[data-md-level="0"]:not()
-    .md-nav__list:first-of-type
-    > .md-nav__item
-    > a.md-nav__link,
-  .md-nav__list .md-nav__item--section {
-    margin-top: 0;
-    margin-bottom: 1.25em;
-  }
-
-  .md-nav--lifted > .md-nav__list > .md-nav__item--active > .md-nav__link {
-    box-shadow: none;
-  }
-
-  /* Styling for root-level sections */
-  .md-nav--lifted
-    > .md-nav__list
-    > .md-nav__item--active
-    > .md-nav__link:not(.md-nav__container) {
-    margin-left: 0;
-    padding-left: 0.7em;
-    font-weight: 600;
-    font-size: 11px;
-    color: var(--nav-title-color);
-    text-transform: uppercase;
-    letter-spacing: 0.22px;
-    box-shadow: none;
-=======
   [dir="ltr"]
     .md-nav--primary
     .md-nav__item--section.md-nav__item
     > a.md-nav__link {
     margin-left: -1em;
     padding-left: 1em;
->>>>>>> 636080ad
   }
 
   [dir="ltr"]
@@ -1217,16 +541,9 @@
     .md-nav--lifted
     > .md-nav__list
     > .md-nav__item--active
-<<<<<<< HEAD
-    > .md-nav__link:not(.md-nav__container)
-    a {
-    margin-left: 0;
-    padding-bottom: 8px;
-=======
     > a.md-nav__link {
     padding-top: 0;
     padding-bottom: 0;
->>>>>>> 636080ad
   }
 
   [dir="ltr"]
@@ -1239,20 +556,13 @@
     padding-bottom: var(--p-1);
   }
 
+  /* Top-level section title (not root-level) */
   [dir="ltr"]
     .md-nav--primary
     .md-nav__item--section.md-nav__item
-<<<<<<< HEAD
-    > .md-nav__link {
-    color: var(--nav-title-color);
-    font-size: 11px;
-    text-transform: uppercase;
-    letter-spacing: 0.22px;
-=======
     > .md-nav__link.md-nav__link--active
     a {
     margin-left: 0;
->>>>>>> 636080ad
   }
 
   [dir="ltr"]
@@ -1268,37 +578,6 @@
     color: var(--color-text-primary);
   }
 
-<<<<<<< HEAD
-  .md-nav__item {
-    margin: calc(16px - 8px) 0;
-  }
-
-  .md-nav__item--section {
-    margin: calc(32px - 8px) 0;
-  }
-
-  [dir="ltr"] .md-nav--primary .md-nav__item > .md-nav__link {
-    padding-top: 4px;
-    padding-bottom: 4px;
-    padding-left: 0.7em;
-    padding-right: 0.7em;
-    color: var(--nav-fg-color);
-  }
-
-  [dir="ltr"] .md-nav--primary .md-nav__item > div.md-nav__link {
-    padding-top: 0.212em;
-    padding-bottom: 0.212em;
-    padding-left: 0.7em;
-    padding-right: 0.7em;
-  }
-
-  .md-nav__toggle ~ .md-nav {
-    grid-template-rows: 0fr;
-  }
-
-  .md-nav__icon {
-    width: 1.2rem;
-=======
   [dir="ltr"]
     .md-nav--primary
     .md-nav__item--section.md-nav__item
@@ -1339,7 +618,6 @@
   .md-nav__item .md-nav__link-wrapper.md-nav__link--active a,
   .md-nav__item .md-nav__link--active a {
     margin-left: 0.7em;
->>>>>>> 636080ad
   }
 
   /* Ensure left navigation remains in place */
@@ -1381,82 +659,6 @@
     margin-left: 0;
   }
 
-<<<<<<< HEAD
-  /* Show the entire left navigation */
-  .root-subdirectory-page
-    + .md-sidebar--primary
-    .md-nav
-    > .md-nav__list
-    .md-nav__item--section,
-  .root-subdirectory-page
-    + .md-sidebar--primary
-    .md-nav__list
-    .md-nav__item
-    > a.md-nav__link {
-    display: block;
-  }
-
-  .md-nav__icon:after {
-    display: none;
-  }
-
-  .md-nav__icon.md-icon {
-    align-content: center;
-  }
-
-  .md-nav__icon.md-icon svg path {
-    stroke: currentColor;
-  }
-
-  .md-nav__icon.md-icon svg {
-    fill: none;
-    stroke: var(--nav-fg-color);
-    height: 16px;
-    stroke-width: 1px;
-  }
-
-  .md-nav__icon:hover {
-    background-color: transparent;
-  }
-
-  /* Default: show "closed" (right-pointing) */
-  .md-nav__icon .expanded {
-    display: none;
-  }
-
-  /* When the toggle is checked, show "expanded" instead */
-  .md-nav__toggle:checked ~ label.md-nav__link .closed {
-    display: none;
-  }
-
-  .md-nav__toggle:checked ~ label.md-nav__link .expanded {
-    display: flex;
-  }
-}
-
-/* Styling for nav items that are active or hovered over on smaller screens */
-@media screen and (max-width: 76.2344em) {
-  .md-nav--primary .md-nav__title .md-logo img {
-    display: none;
-  }
-
-  [data-md-color-scheme="default"]
-    .md-nav--primary
-    .md-nav__title
-    .md-logo
-    img[src$="#only-light"],
-  [data-md-color-scheme="slate"]
-    .md-nav--primary
-    .md-nav__title
-    .md-logo
-    img[src$="#only-dark"] {
-    display: inline-block;
-  }
-
-  .md-nav--primary .md-nav__title[for="__drawer"] {
-    background-color: var(--md-default-bg-color);
-    border-bottom: 1px solid var(--footer-border-color);
-=======
   .md-nav--secondary .md-nav__link:hover {
     margin-left: -0.7em;
     padding-left: 0.7em;
@@ -1467,351 +669,9 @@
   .md-nav--secondary .md-nav__link:hover {
     margin-left: 0;
     padding-left: 1em;
->>>>>>> 636080ad
-  }
-}
-
-<<<<<<< HEAD
-  .md-nav--primary .md-nav__link,
-  .md-nav--primary a.md-nav__link {
-    padding: 0.3rem 0.7rem;
-    color: var(--header-fg-color);
-  }
-
-  .md-nav--primary .md-nav__link .md-nav__icon:after {
-    display: flex;
-  }
-
-  .md-nav--primary .md-nav__list {
-    flex: none;
-    display: grid;
-  }
-
-  .md-nav--primary .md-nav__title .md-nav__icon {
-    position: unset;
-    display: flex;
-  }
-
-  .md-nav--primary .md-nav__item--active > .md-nav__link,
-  .md-nav--primary .md-nav__item--active > .md-nav__link:hover,
-  .md-nav__link[href]:hover {
-    color: var(--header-fg-color);
-  }
-
-  .md-nav--primary .md-nav__item--active > .md-nav__link {
-    background-color: var(--nav-hover-bg-color);
-  }
-
-  .md-nav--primary .md-nav__link.md-nav__link--index .md-nav__icon {
-    display: flex;
-    align-items: center;
-  }
-
-  .md-nav--primary .md-nav__link .md-nav__icon:after {
-    display: none;
-  }
-
-  .md-nav__icon .expanded {
-    display: none;
-  }
-
-  .md-nav__icon .closed {
-    display: flex;
-  }
-
-  .md-nav__icon .closed svg {
-    fill: var(--md-default-bg-color);
-  }
-
-  .md-nav__icon.md-icon svg path {
-    stroke: var(--header-fg-color);
-  }
-}
-
-@media screen and (max-width: 76.1875em) {
-  /* Hide Nav Bar header label text - only show back arrow */
-  .md-nav--primary .md-nav__title {
-    height: 0;
-    padding: 1.5rem 0.5rem;
-    color: var(--header-fg-color);
-    background-color: var(--md-default-bg-color);
-    border-bottom: 1px solid var(--footer-border-color);
-    display: flex;
-    align-items: center;
-    font-weight: 400;
-    white-space: normal;
-    line-height: 1.2em;
-  }
-
-  .md-nav--primary .md-nav__title > .md-nav__icon {
-    flex: 0 0 auto;
-  }
-
-  .md-nav--primary .md-nav__title > .md-logo {
-    margin: 0 auto;
-  }
-
-  /* Remove lines between sidebar nav items*/
-  .md-nav--primary .md-nav__title ~ .md-nav__list {
-    box-shadow: none;
-  }
-
-  .md-nav--primary .md-nav__title ~ .md-nav__list[data-md-component="toc"] {
-    padding-top: 0;
-  }
-
-  .md-nav--primary .md-nav__item {
-    border-top: none;
-  }
-
-  /* TOC icon */
-  .md-nav__link--active > .md-nav__icon {
-    margin-left: 0.5em;
-  }
-
-  .md-nav__link-wrapper.md-nav__item.md-nav__item--active
-    .md-nav__link.md-nav__link--active {
-    display: none;
-  }
-}
-
-@media screen and (min-width: 60em) and (max-width: 76.1875em) {
-  .md-nav--secondary .md-nav__item {
-    margin-left: 0;
-  }
-
-  .md-nav--secondary a.md-nav__link {
-    padding-left: 0.7em;
-    padding-right: 0.7em;
-  }
-}
-
-/** TOC Styling **/
-@media screen and (min-width: 60em) {
-  .md-sidebar--secondary {
-    width: calc(220px + 0.6rem);
-  }
-
-  .md-nav--secondary .md-nav__title[for="__toc"] {
-    font-size: 11px;
-    letter-spacing: 0.22px;
-    text-transform: uppercase;
-    color: var(--nav-title-color);
-    padding-bottom: 8px;
-    padding-left: calc(0.6rem + 0.7em);
-  }
-
-  .md-nav--secondary .md-nav__title {
-    box-shadow: none;
-  }
-
-  .md-nav--secondary .md-nav__link {
-    font-size: 12px;
-    padding-top: 0.362em;
-    padding-bottom: 0.362em;
-  }
-
-  .md-nav--secondary .md-nav__link > * {
-    color: var(--nav-fg-color);
-    font-size: 16px;
-  }
-
-  .md-nav--secondary .md-nav__link--active {
-    background: var(--nav-hover-bg-color);
-    border-radius: 6px;
-  }
-}
-
-@media screen and (min-width: 76.25em) {
-  .md-nav--secondary .md-nav__link {
-    padding-left: 0.7em;
-    padding-right: 0.7em;
-  }
-}
-
-@media screen and (min-width: 60em) and (max-width: 76.2344em) {
-  .md-nav--primary .md-nav__link .md-nav__icon {
-    font-size: unset;
-    width: 36px;
-    max-width: 36px;
-    display: flex;
-    align-items: center;
-  }
-}
-
-/** Nav styling on smaller screens **/
-@media screen and (max-width: 59.9844em) {
-  .md-nav--primary .md-nav__link[for="__toc"] ~ .md-nav {
-    overflow: scroll;
-  }
-
-  /** Styling of icons in the navigation on smaller screens **/
-  /* Adjust size of the TOC icon in left nav */
-  .md-nav--primary
-    .md-nav__link--active.md-nav__link[for="__toc"]
-    .md-icon:after,
-  .md-nav--primary .md-nav__link .md-nav__icon {
-    /* Override inline styling */
-    font-size: unset;
-    width: 36px;
-    max-width: 36px;
-  }
-}
-
-/** Main content styling **/
-.md-main__inner {
-  margin-top: 2.4rem;
-  height: 100%;
-}
-
-.md-content__inner {
-  margin-bottom: 40px;
-}
-
-@media screen and (min-width: 76.25em) {
-  [dir="ltr"]
-    .md-sidebar--secondary:not([hidden])
-    ~ .md-content
-    > .md-content__inner,
-  [dir="rtl"]
-    .md-sidebar--primary:not([hidden])
-    ~ .md-content
-    > .md-content__inner {
-    margin-right: 1rem;
-  }
-
-  [dir="ltr"]
-    .md-sidebar--primary:not([hidden])
-    ~ .md-content
-    > .md-content__inner {
-    margin-left: 1rem;
-  }
-}
-
-@media screen and (min-width: 96.25em) {
-  [dir="rtl"]
-    .md-sidebar--primary:not([hidden])
-    ~ .md-content
-    > .md-content__inner {
-    margin-right: 2rem;
-  }
-
-  [dir="ltr"]
-    .md-sidebar--primary:not([hidden])
-    ~ .md-content
-    > .md-content__inner {
-    margin-left: 2rem;
-    margin-right: 2rem;
-  }
-}
-
-@media screen and (max-width: 76.249em) {
-  [dir="ltr"]
-    .md-sidebar--primary:not([hidden])
-    ~ .md-content
-    > .md-content__inner {
-    margin-left: 0;
-    margin-right: 0;
-  }
-
-  .md-content__inner.md-typeset {
-    padding-right: 0;
-  }
-}
-
-@media screen and (max-width: 76.2344em) {
-  .md-container {
-    position: unset;
-  }
-}
-
-@media screen and (max-width: 48em) {
-  .md-main {
-    padding: 0;
-  }
-
-  .md-header {
-    padding: 0;
-    display: flex;
-    justify-content: center;
-  }
-
-  .md-header__inner {
-    margin-left: auto;
-    height: fit-content;
-  }
-}
-
-article.md-content__inner.md-typeset > h1:has(+ .badge) {
-  margin: 0 0 0.5em;
-}
-
-/** Footer styling **/
-.md-footer {
-  width: 100%;
-  max-width: var(--max-page-width);
-  margin: auto;
-}
-
-.md-footer__direction {
-  color: var(--md-default-fg-color);
-  opacity: 1;
-}
-
-.md-footer-meta {
-  border-top: 1px solid var(--footer-border-color);
-  margin-top: 40px;
-  padding: 24px 40px;
-}
-
-.md-grid.md-footer-meta__inner {
-  display: flex;
-  flex-direction: column;
-  gap: 1em;
-}
-
-.md-footer-meta__inner div.logo {
-  display: flex;
-  gap: 1em;
-  align-items: center;
-}
-
-.md-footer-meta__inner div.logo a {
-  height: 24px;
-}
-
-.md-footer-meta__inner div.logo img {
-  height: 24px;
-  min-width: 112.68px;
-  box-shadow: none;
-}
-
-.md-footer__button svg path,
-.md-footer__button svg polyline,
-.md-footer__button svg line {
-  stroke: var(--md-footer-fg-color);
-}
-
-.md-footer .row {
-  display: flex;
-  justify-content: space-between;
-}
-
-/* Links */
-html .md-footer-meta.md-typeset a {
-  font-size: 14px;
-  text-decoration: underline;
-}
-
-html .md-footer-meta.md-typeset a.reference {
-  font-weight: 600;
-}
-
-/* Copyright styling */
-.md-copyright {
-  margin: 0;
-  padding: 0;
-=======
+  }
+}
+
 /* --- Footer --- */
 .md-footer {
   border-top: 1px solid var(--color-border);
@@ -1819,7 +679,6 @@
 
 .md-footer-meta__inner .row {
   gap: var(--py-8);
->>>>>>> 636080ad
 }
 
 html .md-footer-meta.md-typeset a:focus,
@@ -1827,56 +686,19 @@
   opacity: 0.8;
 }
 
-<<<<<<< HEAD
-/* Policy links */
-.policy-links {
-  display: flex;
-  align-items: center;
-}
-
-.md-typeset .policy-links a {
-  padding-left: 20px;
-  padding-right: 20px;
-}
-
-.md-typeset .policy-links a:last-child {
-  padding-right: 0;
-}
-
-/* Socials styling */
-.md-social {
-  padding: 0;
-  margin: 0;
-  flex-wrap: wrap;
-  gap: 20px;
-  align-content: center;
-}
-
-html .md-footer-meta.md-typeset .md-social a {
-  width: 24px;
-  height: 24px;
-=======
 .md-copyright__highlight,
 .policy-links a {
   font-size: var(--text-xs);
 }
 
 .policy-links {
->>>>>>> 636080ad
   display: flex;
   gap: var(--py-8);
   align-items: center;
 }
 
-<<<<<<< HEAD
-html .md-footer-meta.md-typeset .md-social a:focus,
-html .md-footer-meta.md-typeset .md-social a:hover {
-  color: var(--pink);
-  opacity: 1;
-=======
 .policy-links a {
   text-decoration: none;
->>>>>>> 636080ad
 }
 
 @media screen and (max-width: 1024px) {
@@ -1890,29 +712,11 @@
     justify-content: space-between;
   }
 
-<<<<<<< HEAD
-@media screen and (max-width: 60em) {
-  .md-grid.md-footer-meta__inner,
-  .md-footer .row {
-    flex-direction: column;
-    align-items: center;
-    gap: 1em;
-=======
   .md-social {
     padding: 0;
->>>>>>> 636080ad
-  }
-
-  .md-footer .row.legal {
-    flex-direction: column-reverse;
-  }
-}
-
-<<<<<<< HEAD
-@media screen and (max-width: 48em) {
-  .md-footer-meta {
-    padding: 24px 12px;
-=======
+  }
+}
+
 @media screen and (max-width: 768px) {
   .md-footer-meta__inner.md-grid {
     text-align: center;
@@ -1922,165 +726,8 @@
 
   .md-copyright {
     width: unset;
->>>>>>> 636080ad
-  }
-}
-
-<<<<<<< HEAD
-@media screen and (max-width: 40em) {
-  .policy-links {
-    display: flex;
-    align-items: center;
-    flex-wrap: wrap;
-    justify-content: center;
-    gap: 0.75em;
-  }
-
-  .md-typeset .policy-links a {
-    padding: 0;
-  }
-}
-
-/* Next and prev styling */
-.md-footer__inner {
-  padding: 0;
-  gap: 40px;
-}
-
-.md-footer__button {
-  margin: 0;
-  padding: 0.4rem 0;
-  display: flex;
-}
-
-.md-footer__button svg {
-  width: 0.8rem;
-  fill: none;
-}
-
-.md-typeset a.md-footer__link {
-  margin-top: 0;
-  text-decoration: none;
-  display: flex;
-  flex-direction: column;
-  align-items: flex-start;
-}
-
-.md-typeset a.md-footer__link.md-footer__link--next {
-  align-items: flex-end;
-}
-
-.footer-link-inner {
-  display: flex;
-  align-items: center;
-  gap: 0.4em;
-}
-
-.md-footer__title {
-  margin-bottom: 0;
-  max-width: 100%;
-  padding: 0;
-}
-
-.md-footer__title .md-ellipsis {
-  font-size: 16px;
-  font-weight: 600;
-  white-space: normal;
-  overflow: visible;
-  text-overflow: clip;
-  word-break: break-word;
-}
-
-.md-footer__title .md-ellipsis span svg {
-  width: 1.2em;
-  height: 1.2em;
-  vertical-align: sub;
-}
-
-@media screen and (max-width: 44.9844em) {
-  .md-footer__link--prev {
-    flex-shrink: unset;
-  }
-
-  .md-footer__link--prev .md-footer__title {
-    display: block;
-  }
-}
-
-/* Back to top button */
-[dir="ltr"] .md-top {
-  left: 50%;
-  margin-left: 0;
-}
-
-/** API styling **/
-/* Remove inline code background */
-.md-typeset li > code,
-.md-typeset strong > code,
-.md-typeset a code,
-.md-typeset a:hover code,
-.md-typeset p code {
-  background-color: unset;
-}
-
-/* Types styling */
-/* Remove type background and adjust font size */
-.md-typeset kbd {
-  background-color: unset;
-  font-size: 0.7em;
-  padding-left: 0;
-  border-radius: 1em;
-  vertical-align: baseline;
-  box-shadow: none;
-}
-
-/* Add background for required parameters */
-.md-typeset .required kbd {
-  background-color: rgba(255, 0, 0, 0.3);
-  color: var(--md-default-fg-color);
-  text-transform: capitalize;
-  padding-left: 0.6666666667em;
-}
-
-/* Code Admonition */
-.md-typeset .admonition.code,
-.md-typeset details.code {
-  border-color: var(--md-code-admo-border-color);
-}
-
-.md-typeset .code > .admonition-title,
-.md-typeset .code > summary {
-  background-color: var(--md-code-admo-title-bg);
-}
-
-.md-typeset .code > .admonition-title::before,
-.md-typeset .code > summary::before {
-  background-color: var(--md-code-admo-border-color);
-  -webkit-mask-image: var(--md-admonition-icon--code);
-  mask-image: var(--md-admonition-icon--code);
-}
-
-/* Smartcontract Admonition */
-.md-typeset .admonition.smartcontract,
-.md-typeset details.smartcontract {
-  border-color: var(--pink);
-}
-
-.md-typeset .smartcontract > .admonition-title,
-.md-typeset .smartcontract > summary {
-  background-color: var(--pink);
-  color: var(--white);
-}
-
-.md-typeset .smartcontract > .admonition-title::before,
-.md-typeset .smartcontract > summary::before {
-  background-color: var(--white);
-  -webkit-mask-image: var(--md-admonition-icon--smartcontract);
-  mask-image: var(--md-admonition-icon--smartcontract);
-}
-
-/* Child Admonition */
-=======
+  }
+
   .md-footer-meta__inner .row {
     flex-direction: column;
     gap: var(--py-1);
@@ -2113,7 +760,6 @@
 }
 
 /* Child admonition */
->>>>>>> 636080ad
 details.child summary::before {
   display: none;
 }
@@ -2137,179 +783,6 @@
 
 .md-typeset details.child {
   width: fit-content;
-<<<<<<< HEAD
-  border: 1px solid var(--child-admo-border-color);
-  box-shadow: none;
-}
-
-/* Interface admonition */
-details.interface > summary::before {
-  display: none;
-}
-
-.md-typeset details.interface {
-  border: 1px solid var(--admo-interface-bg-color);
-  box-shadow: none;
-}
-
-[dir="ltr"] .md-typeset details.interface > summary {
-  padding: 1em 0 1em 1em;
-  background-color: var(--admo-interface-bg-color);
-}
-
-.md-typeset details.interface > summary:after {
-  top: auto;
-}
-
-.md-typeset details.interface {
-  width: 100%;
-}
-
-.md-typeset
-  details.interface
-  .tabbed-set
-  > input:first-child:checked
-  ~ .tabbed-labels
-  > :first-child,
-.md-typeset
-  details.interface
-  .tabbed-set
-  > input:nth-child(2):checked
-  ~ .tabbed-labels
-  > :nth-child(2) {
-  color: var(--white);
-}
-
-/* Set interface styling for FAQ pages */
-.md-typeset details.faq.interface:has(~ details.faq.interface),
-.md-typeset details.faq.interface ~ details.faq.interface {
-  margin-top: 1em;
-  margin-bottom: 1em;
-}
-
-.md-typeset details.faq.interface > summary:after {
-  height: 100%;
-  top: 0;
-}
-
-.md-typeset details.faq.interface:open .headerlink {
-  opacity: 1;
-}
-
-.md-typeset details.faq.interface:not(:open) .headerlink {
-  opacity: 0;
-}
-
-/* Fix link anchor positioning for the h2s inside the FAQ admonitions */
-.md-typeset details.faq.interface > summary {
-  position: relative;
-  overflow: visible;
-  padding: 0;
-  cursor: pointer;
-  display: flex;
-  align-items: left;
-}
-
-.md-typeset details.faq.interface > summary h2 {
-  margin: 0.25em 0;
-  padding: 0 0.25em;
-  font-family: var(--text-font);
-  font-size: 0.8rem;
-  line-height: 1.2;
-}
-
-/* Styling for the Copy to Clipboard */
-/* Clipboard icon */
-.md-clipboard {
-  color: var(--storm-gray);
-}
-
-.md-clipboard:focus,
-.md-clipboard:hover {
-  color: var(--pink);
-}
-
-/* "Copied to clipboard" pop-up */
-.md-dialog {
-  text-align: center;
-}
-
-/* Make sure the clipboard icon isn't on top of the code */
-.md-typeset pre > code {
-  white-space: break-spaces;
-  padding-right: 3em;
-}
-
-/** Button styling **/
-.md-typeset .md-button {
-  background-color: var(--black);
-  color: var(--white);
-  font-family: "Unbounded";
-  font-size: 14px;
-  letter-spacing: 0.02em;
-  font-weight: 400;
-  text-transform: uppercase;
-  padding: 22px;
-  line-height: 17.36px;
-  border-radius: 12px;
-  border: 1px solid var(--button-border-color);
-}
-
-.md-typeset .md-button:hover {
-  background-color: var(--pink);
-  color: var(--white);
-}
-
-.md-typeset .md-button.secondary {
-  background-color: var(--white);
-  color: var(--black);
-  border: 1px solid var(--storm-gray-200);
-}
-
-.md-typeset .md-button.secondary:hover {
-  background-color: var(--pink);
-  color: var(--white);
-  border: 1px solid var(--pink);
-}
-
-/** Back to top button styling **/
-.md-top {
-  background: var(--header-menu-bg-color);
-  top: unset !important; /* To override inline styling */
-  bottom: 75px;
-}
-
-/** Table styling **/
-.md-typeset table:not([class]) {
-  border-radius: 6px;
-}
-
-.md-typeset table:not([class]) th {
-  background-color: var(--tabbed-bg-color);
-  color: var(--tabbed-fg-color);
-}
-
-.md-typeset table:not([class]) td {
-  vertical-align: middle;
-}
-
-/* Tables centered */
-.md-typeset__scrollwrap {
-  text-align: center;
-}
-
-/** Icons in tables styling **/
-/* Download LLM Files table */
-.actions {
-  display: flex;
-  gap: 4px;
-}
-
-/** Tabbed element styling **/
-/* Tables in tabs */
-.tabbed-content .md-typeset__scrollwrap {
-  margin: 0;
-=======
   border: 1px solid var(--color-border-strong);
   box-shadow: none;
 }
@@ -2318,7 +791,6 @@
 .md-typeset .admonition.code,
 .md-typeset details.code {
   border-color: var(--code-admo-border-color);
->>>>>>> 636080ad
 }
 
 .md-typeset .code > .admonition-title,
@@ -2333,24 +805,6 @@
   mask-image: var(--md-admonition-icon--code);
 }
 
-<<<<<<< HEAD
-.md-typeset .tabbed-set {
-  background: var(--tabbed-bg-color);
-  border-radius: 16px;
-}
-
-.md-typeset .tabbed-content {
-  background: var(--md-default-bg-color);
-  border: 1px solid var(--tabbed-border-color);
-  border-bottom-left-radius: 16px;
-  border-bottom-right-radius: 16px;
-}
-
-.md-typeset .tabbed-labels > label,
-.md-typeset .tabbed-labels > label > [href]:first-child,
-.md-typeset .tabbed-labels > label > a > code {
-  color: var(--tabbed-fg-color);
-=======
 /* Interface admonition */
 details.interface > summary::before {
   display: none;
@@ -2366,21 +820,14 @@
   background-color: var(--color-surface-secondary);
   border-top-left-radius: var(--rounded);
   border-top-right-radius: var(--rounded);
->>>>>>> 636080ad
 }
 
 .md-typeset details.interface > summary:after {
   top: auto;
 }
 
-<<<<<<< HEAD
-.js .md-typeset .tabbed-labels:before {
-  background: var(--tabbed-active-color);
-  height: 4px;
-=======
 .md-typeset details.interface {
   width: 100%;
->>>>>>> 636080ad
 }
 
 /* --- Banner --- */
@@ -2394,21 +841,10 @@
   text-decoration: underline;
 }
 
-<<<<<<< HEAD
-/* Specifically remove left and right margin to hr inside a tabbed element */
-.md-typeset .tabbed-block > hr {
-  margin: 1em 0;
-}
-
-/* Specifically remove the margin on code inside a tabbed element */
-.md-typeset .tabbed-block .highlight:first-child {
-  margin: 0;
-=======
 .md-banner .md-icon svg.close {
   height: unset;
   width: 0.6rem;
   padding: 0.25rem 0;
->>>>>>> 636080ad
 }
 
 /* --- Buttons --- */
@@ -2426,30 +862,6 @@
   transition-duration: 200ms;
 }
 
-<<<<<<< HEAD
-/** Feedback widget styling **/
-.md-feedback {
-  margin-top: 0;
-  margin-bottom: 24px;
-}
-
-.md-feedback__title {
-  font-weight: 400;
-  font-size: 16px;
-  color: var(--nav-fg-color);
-  margin: 0;
-}
-
-.md-feedback__list {
-  gap: 1em;
-  margin-top: 24px;
-  margin-bottom: 24px;
-}
-
-.md-feedback__icon,
-.md-feedback__list:hover .md-icon:not(:disabled) {
-  color: var(--nav-fg-color);
-=======
 .md-typeset .md-button:hover,
 .md-typeset .md-button:focus {
   background-color: var(--md-default-fg-color);
@@ -2482,7 +894,6 @@
   border: 1px solid var(--color-border-strong);
   top: auto !important;
   bottom: 1.25rem !important;
->>>>>>> 636080ad
 }
 
 .md-top:focus,
@@ -2502,23 +913,6 @@
   border: 1px solid var(--color-border-strong);
 }
 
-<<<<<<< HEAD
-.feedback-actions-container {
-  display: flex;
-  flex-direction: column;
-  align-items: center;
-  border: 1px solid var(--feedback-border-color);
-  border-radius: 16px;
-  padding: 24px 8px;
-  width: calc(100% - 2em);
-  margin-top: 40px;
-  margin-left: 0.6rem;
-}
-
-.feedback-actions-container .divider {
-  height: 1px;
-  background-color: var(--feedback-hr-color);
-=======
 /* On content pages */
 .md-typeset > span.badge {
   display: inline-block;
@@ -2527,7 +921,6 @@
 /* In cards */
 .grid.cards span.badge {
   margin-right: 0.5em;
->>>>>>> 636080ad
 }
 
 /* --- Cards --- */
@@ -2547,27 +940,6 @@
   box-shadow: none;
 }
 
-<<<<<<< HEAD
-/* Card styling (as seen in Develop > Integrations section) */
-.md-typeset .grid.cards > ul > li {
-  display: flex;
-  flex-direction: column;
-  border-radius: 16px;
-  border-color: var(--wtdn-card-border-color);
-}
-
-.md-typeset .grid.cards > ul > li:hover {
-  border: 0.05rem solid var(--wtdn-card-border-color);
-  box-shadow: unset;
-}
-
-[dir="ltr"] .md-typeset .grid.cards ul li {
-  margin-left: 0;
-}
-
-.md-typeset .grid.cards .twemoji {
-  padding-right: 0.5em;
-=======
 .md-typeset .grid.cards > ul > li > hr,
 .md-typeset .grid.cards > ol > li > hr {
   display: none;
@@ -2583,32 +955,15 @@
   margin: 0.5em 1em 0 0.5em;
   font-size: 0.8rem;
   display: flex;
->>>>>>> 636080ad
 }
 
 h3 > span.twemoji.lg.middle {
   padding-right: 0.5em;
 }
 
-<<<<<<< HEAD
-.md-typeset .grid.cards h3 {
-  margin: 0.5em 1em 0 0.5em;
-  font-size: 1.15em;
-  display: flex;
-=======
 .md-typeset .grid.cards ul ul {
   list-style: none !important;
   margin-left: 0.5em;
->>>>>>> 636080ad
-}
-
-.md-typeset .grid.cards > ul > li > hr {
-  display: none;
-}
-
-.md-typeset .grid.cards ul ul {
-  list-style: none !important;
-  margin-left: 0.5em;
 }
 
 .md-typeset .grid.cards.links > ul > li > a {
@@ -2642,20 +997,10 @@
 .md-typeset .grid.cards > ul > li > hr,
 .md-typeset .grid.cards > ol > li > hr,
 .md-typeset .grid > .card > h {
-  border-color: var(--wtdn-card-border-color);
   margin-bottom: 0.5em;
   margin-top: 0.5em;
 }
 
-<<<<<<< HEAD
-/** Badge Styling */
-/* Basic style */
-span.badge {
-  border-radius: 0.5em;
-  font-size: 0.8em;
-  padding: 0.2em 0.5em;
-  white-space: nowrap;
-=======
 [dir="ltr"] .md-typeset .grid.cards ul li {
   margin-left: 0;
 }
@@ -2676,7 +1021,6 @@
 
 .highlight span.filename {
   border-color: var(--color-border);
->>>>>>> 636080ad
 }
 
 /* --- Cookie consent --- */
@@ -2716,11 +1060,7 @@
 .md-source-file {
   display: flex;
   flex-direction: column;
-<<<<<<< HEAD
-  color: var(--nav-fg-color);
-=======
   color: var(--color-text-secondary);
->>>>>>> 636080ad
   margin-top: 40px;
 }
 
@@ -2738,19 +1078,6 @@
   margin: 0 0.5em;
 }
 
-<<<<<<< HEAD
-/* Edit this page styling */
-.md-content__button.md-icon {
-  display: flex;
-  align-items: center;
-  gap: 8px;
-  font-size: 14px;
-}
-
-.md-content__button.md-icon svg {
-  fill: var(--nav-fg-color);
-  transition: fill 0.3s ease;
-=======
 @media screen and (max-width: 640px) {
   .source-file-seperator {
     display: none;
@@ -2776,7 +1103,6 @@
   margin: 0;
   margin-bottom: var(--py-3);
   text-align: left;
->>>>>>> 636080ad
 }
 
 .md-feedback__list {
@@ -2784,20 +1110,12 @@
   justify-content: start;
 }
 
-<<<<<<< HEAD
-.feedback-actions-container
-  .feedback-section
-  ~ .edit-section
-  > a.md-content__button.md-icon {
-  margin: 0;
-=======
 :disabled .md-feedback__list {
   display: none;
 }
 
 .md-feedback__icon {
   color: var(--color-text-secondary);
->>>>>>> 636080ad
 }
 
 .md-feedback__icon,
@@ -2826,12 +1144,8 @@
 .feedback-actions-container {
   display: flex;
   flex-direction: column;
-<<<<<<< HEAD
-  gap: 16px;
-=======
   align-items: start;
   padding: 0 0.6rem;
->>>>>>> 636080ad
 }
 
 .md-content__button svg {
@@ -2862,17 +1176,10 @@
   color: var(--md-accent-fg-color);
 }
 
-<<<<<<< HEAD
-.md-banner {
-  background-color: var(--pink);
-  color: var(--white);
-  text-align: center;
-=======
 .md-typeset .headerlink:focus,
 .md-typeset .headerlink:hover,
 .md-typeset :target > .headerlink {
   opacity: 0.8;
->>>>>>> 636080ad
 }
 
 /* --- HR (divider) --- */
@@ -2880,32 +1187,11 @@
   border-color: var(--color-border);
 }
 
-<<<<<<< HEAD
-.md-banner__inner.md-grid.md-typeset a {
-  color: var(--white);
-}
-
-.md-banner__inner.md-grid.md-typeset a:hover {
-  opacity: 0.8;
-}
-
-.md-banner .md-icon svg.close {
-  height: unset;
-  width: 0.6rem;
-  padding: 0.25rem 0;
-}
-
-/** MetaMask connection button styling **/
-div.button-wrapper {
-  display: flex;
-  justify-content: center;
-=======
 /* --- Images --- */
 /* Screenshot styling */
 img.browser-extension {
   display: block;
   margin: auto;
->>>>>>> 636080ad
 }
 
 /* Hide dark images in light mode */
@@ -2923,13 +1209,6 @@
   box-shadow: 0 4px 8px rgba(0, 0, 0, 0.1);
 }
 
-<<<<<<< HEAD
-body[data-md-color-scheme="slate"] article.md-content__inner.md-typeset img {
-  border: 1px solid var(--feedback-border-color);
-}
-
-/* Modal Styling */
-=======
 [data-md-color-scheme="custom-dark"] article.md-content__inner.md-typeset img {
   border: 1px solid var(--color-border);
 }
@@ -2955,7 +1234,6 @@
 }
 
 /* --- Modal --- */
->>>>>>> 636080ad
 .error-modal-container {
   position: fixed;
   z-index: 1000;
@@ -3005,14 +1283,6 @@
   }
 }
 
-<<<<<<< HEAD
-/* Disabled Button Styling */
-.md-typeset .md-button.disabled-button,
-.md-typeset .md-button.disabled-button:hover {
-  cursor: default;
-  background-color: var(--black);
-  border-color: var(--button-border-color);
-=======
 /* --- Tables --- */
 .md-typeset table:not([class]) {
   border-radius: var(--rounded);
@@ -3050,7 +1320,6 @@
 }
 
 .md-typeset .tabbed-labels a {
->>>>>>> 636080ad
   text-decoration: none;
 }
 
