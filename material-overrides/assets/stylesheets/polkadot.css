:root {
  --white: #ffffff;
  --black: #000000;

  /* Greyscale */
  --grey-50: #fafaf9;
  --grey-100: #f5f5f4;
  --grey-200: #e7e5e4;
  --grey-300: #d6d3d1;
  --grey-400: #a8a29e;
  --grey-500: #78716c;
  --grey-600: #57534e;
  --grey-700: #44403c;
  --grey-800: #292524;
  --grey-900: #1c1917;
  --grey-950: #0f0f0f;

  /* Accent */
  --accent-default: #ff2867;
  --accent-hover: #e6245d;
  --accent-active: #cc2050;
  --accent-soft: rgba(255, 40, 103, 0.08);

  /* Semantic (refined) */
  --success: #059669;
  --error: #dc2626;
  --warning: #d97706;

  /* Fonts */
  --md-text-font: "DM Sans", sans-serif;
  --md-code-font: "Courier New", "monospace";
  --header-font-family: "DM Serif Display", serif;

  /* Font sizes */
  --font-size-body-large: clamp(1.125rem, 1vw + 0.5rem, 1.25rem);
  /* 16px */
  --font-size-body-base: 1rem;
  /* 14px */
  --font-size-body-small: 0.875rem;
  /* 13px */
  --font-size-caption: 0.813rem;
  /* 12px */
  --font-size-label: 0.75rem;

  /* Tailwind default font sizes */
  --text-xs: 12px;
  --text-sm: 14px;
  --text-base: 16px;
  --text-lg: 18px;
  --text-xl: 20px;
  --text-2xl: 24px;
  --text-3xl: 30px;
  --text-4xl: 36px;
  --text-5xl: 48px;
  --text-6xl: 60px;
  --text-7xl: 72px;
  --text-8xl: 96px;
  --text-9xl: 128px;

  /* Line heights */
  --line-height-body-large: 1.625;
  --line-height-body-base: 1.625;
  --line-height-body-small: 1.5;
  --line-height-caption: 1.4;
  --line-height-label: 1.3;

  /* Border radius */
  /* Small elements, tags */
  --rounded-sm: 4px;
  /* Buttons, inputs */
  --rounded: 8px;
  /* Cards */
  --rounded-lg: 12px;
  /* Large cards, modals */
  --rounded-xl: 16px;
  /* Feature cards */
  --rounded-2xl: 24px;
  /* Avatars, pills */
  --rounded-full: 9999px;

  /* Spacing */
  /* Micro spacing */
  --p-1: 0.25rem;
  /* Tight spacing */
  --p-2: 0.5rem;
  /* Default gap */
  --p-3: 0.75rem;
  /* Standard spacing */
  --p-4: 1rem;

  /* Tailwind default spacing */
  --py-0: 0px;
  --py-1: 4px;
  --py-2: 8px;
  --py-3: 12px;
  --py-4: 16px;
  --py-5: 20px;
  --py-6: 24px;
  --py-7: 28px;
  --py-8: 32px;
  --py-9: 36px;
  --py-10: 40px;
  --py-12: 48px;
  --py-16: 64px;

  --md-search-result-icon: url("/assets/images/article.svg");
}

:root,
[data-md-color-scheme="custom-light"] {
  /* --- Style guide defined colors --- */
  /* Page background */
  --color-bg: var(--grey-50);
  /* Cards, modals */
  --color-surface: var(--white);
  /* Secondary surfaces */
  --color-surface-secondary: var(--grey-100);
  /* Headings, primary text */
  --color-text-primary: var(--grey-900);
  /* Body text */
  --color-text-secondary: var(--grey-600);
  /* Captions, hints */
  --color-text-tertiary: var(--grey-400);
  /* Default borders */
  --color-border: var(--grey-200);
  /* Emphasized borders */
  --color-border-strong: var(--grey-300);

  --invert-dark-mode-images: invert(1);
  --invert-light-mode-images: invert(0);

  /* --- Match style guide colors to MkDocs defined colors --- */
  --md-default-bg-color: var(--color-bg);
  --md-default-fg-color: var(--color-text-primary);
  --md-default-fg-color--lighter: var(--color-border-strong);
  --md-default-fg-color--lightest: var(--md-default-bg-color);
  --md-typeset-color: var(--color-text-secondary);
  --md-typeset-a-color: var(--color-text-secondary);
  --md-primary-fg-color: var(--color-bg);
  --md-primary-bg-color: var(--color-text-primary);
  --md-footer-bg-color--dark: var(--color-surface);
  --md-footer-fg-color--light: var(--color-text-secondary);
  --md-footer-fg-color: var(--color-text-secondary);
  --md-accent-fg-color: var(--color-text-secondary);
  --md-typeset-table-color: var(--color-border-strong);
  --md-mermaid-edge-color: var(--md-code-fg-color);
  --md-mermaid-node-bg-color: var(--color-surface);
  --md-mermaid-node-fg-color: var(--color-text-primary);
  --md-mermaid-label-bg-color: var(--md-default-bg-color);
  --md-mermaid-label-fg-color: var(--color-text-primary);
  --md-mermaid-sequence-actor-fg-color: var(--md-default-fg-color);
  --md-mermaid-sequence-note-border-color: var(--color-border-strong);
  --md-mermaid-sequence-actor-line-color: var(--color-border);
  --md-mermaid-sequence-box-bg-color: var(--md-default-bg-color);
  --md-mermaid-sequence-number-fg-color: var(--md-accent-bg-color);

  --md-code-bg-color: var(--color-surface);
  --md-code-fg-color: var(--color-text-primary);

  --code-admo-border-color: #5ee20c;
  --code-admo-title-bg: #64dd171a;
}

[data-md-color-scheme="custom-dark"] {
  /* --- Style guide defined colors --- */
  /* Page background */
  --color-bg: var(--grey-950);
  /* Cards, modals */
  --color-surface: var(--grey-900);
  /* Secondary surfaces */
  --color-surface-secondary: var(--grey-800);
  /* Headings, primary text */
  --color-text-primary: var(--grey-50);
  /* Body text */
  --color-text-secondary: var(--grey-400);
  /* Captions, hints */
  --color-text-tertiary: var(--grey-600);
  /* Default borders */
  --color-border: var(--grey-800);
  /* Emphasized borders */
  --color-border-strong: var(--grey-700);

  --invert-dark-mode-images: invert(0);
  --invert-light-mode-images: invert(1);

  /* --- Match style guide colors to MkDocs defined colors --- */
  --md-default-bg-color: var(--color-bg);
  --md-default-fg-color: var(--color-text-primary);
  --md-default-fg-color--lightest: var(--md-default-bg-color);
  --md-default-fg-color--lighter: var(--color-surface-secondary);
  --md-typeset-color: var(--color-text-secondary);
  --md-typeset-a-color: var(--color-text-secondary);
  --md-primary-fg-color: var(--color-bg);
  --md-primary-bg-color: var(--color-text-primary);
  --md-footer-bg-color--dark: var(--color-surface);
  --md-footer-fg-color--light: var(--color-text-secondary);
  --md-footer-fg-color: var(--color-text-secondary);
  --md-accent-fg-color: var(--color-text-secondary);
  --md-typeset-table-color: var(--color-border-strong);
  --md-mermaid-edge-color: var(--md-code-fg-color);
  --md-mermaid-node-bg-color: var(--color-surface);
  --md-mermaid-node-fg-color: var(--color-text-primary);
  --md-mermaid-label-bg-color: var(--md-default-bg-color);
  --md-mermaid-label-fg-color: var(--color-text-primary);
  --md-mermaid-sequence-actor-fg-color: var(--md-default-fg-color);
  --md-mermaid-sequence-note-border-color: var(--color-border-strong);
  --md-mermaid-sequence-actor-line-color: var(--color-border);
  --md-mermaid-sequence-box-bg-color: var(--md-default-bg-color);
  --md-mermaid-sequence-number-fg-color: var(--md-accent-bg-color);

  --md-code-bg-color: var(--color-surface);
  --md-code-fg-color: var(--color-text-primary);
  --md-code-hl-keyword-color: #c586c0;
  --md-code-hl-function-color: #dcdcaa;
  --md-code-hl-variable-color: #9cdcfe;
  --md-code-hl-name-color: #d4d4d4;
  --md-code-hl-number-color: #b5cea8;
  --md-code-hl-string-color: #ce9178;
  --md-code-hl-constant-color: #4fc1ff;
  --md-code-hl-comment-color: #6a9955;
  --md-code-hl-operator-color: #d4d4d4;
  --md-code-hl-punctuation-color: #d4d4d4;
  --md-code-hl-special-color: #9cdcfe;
}

/* --- Typography --- */
.md-typeset h1,
.md-typeset h2,
.md-typeset h3,
.md-typeset h4 {
  font-family: var(--header-font-family);
  font-weight: 600;
  color: var(--color-text-primary);
}

.md-typeset h1 {
  font-size: clamp(2.5rem, 4vw + 1rem, 4rem);
  line-height: 1.2;
  letter-spacing: -0.02em;
}

.md-typeset h2 {
  font-size: clamp(2rem, 3vw + 0.75rem, 3rem);
  line-height: 1.25;
  letter-spacing: -0.02em;
}

.md-typeset h3 {
  font-size: clamp(1.75rem, 2.5vw + 0.5rem, 2.5rem);
  line-height: 1.3;
  letter-spacing: -0.01em;
}

.md-typeset h4 {
  font-size: clamp(1.5rem, 2vw + 0.5rem, 2rem);
  line-height: 1.3;
  letter-spacing: -0.01em;
}

.md-typeset a {
  text-decoration: underline;
}

.md-typeset a:focus,
.md-typeset a:hover {
  opacity: 0.8;
}

/* --- Layout --- */
.md-header__inner,
.md-footer-meta__inner {
  max-width: 76rem;
}

.md-main__inner.md-grid {
  max-width: 71rem;
}

.md-content {
  padding: 0 64px;
}

.row {
  display: flex;
  flex-direction: row;
}

.column {
  display: flex;
  flex-direction: column;
}

@media screen and (max-width: 76.2344em) {
  .md-content {
    padding: 0 32px;
  }
}

@media screen and (max-width: 640px) {
  .md-content {
    padding: 0 8px;
  }
}

/* --- Top Navigation / Header --- */
.md-header {
  box-shadow: none;
  border-bottom: 1px solid var(--color-border-strong);
}

.md-header__inner {
  height: 64px;
  gap: var(--p-2);
}

.md-header__button.md-logo {
  margin: 0;
  padding: 0;
}

.md-header__button.md-logo img {
  height: 42px;
  width: 42px;
  filter: var(--invert-dark-mode-images);
}

.md-nav__title .md-nav__button.md-logo img {
  filter: var(--invert-dark-mode-images);
}

.md-header__button:hover {
  opacity: 0.8;
}

.md-tabs {
  background-color: transparent;
}

.md-tabs__list {
  /* This takes the standard 32pxs and substracts the left/right padding for .md-tabs__link */
  gap: calc(var(--py-8) - var(--p-2));
}

.md-tabs__item {
  height: fit-content;
  padding: 0;
}

.md-tabs__link {
  font-weight: 600;
  opacity: 1;
  padding: var(--p-1) var(--p-2);
  border-radius: var(--rounded);
  margin-top: 0;
}

.md-tabs__link:focus,
.md-tabs__link:hover {
  background: var(--color-surface-secondary);
}

.md-header__option[data-md-component="palette"] .md-icon {
  background-color: var(--color-surface-secondary);
  border-radius: var(--rounded);
  padding: var(--p-2);
}

.md-header__option[data-md-component="palette"] .md-icon svg {
  height: 0.7rem;
  width: 0.7rem;
  transform: scaleX(-1);
}

.md-search-result__meta,
.md-search-result__list {
  background-color: var(--color-surface-secondary);
  color: var(--md-accent-fg-color);
}

.md-search-result__icon:after {
  background-color: var(--color-text-primary);
  -webkit-mask-image: var(--md-search-result-icon);
  mask-image: var(--md-search-result-icon);
}

.md-search__icon.md-icon[for="__search"] svg,
.md-header__button.md-icon[for="__search"] svg {
  height: 0.7rem;
  width: 0.7rem;
  fill: var(--color-text-primary);
}

[data-md-toggle="search"]:checked
  ~ .md-header
  .md-search__input:valid
  ~ .md-search__options
  > .md-icon
  svg {
  height: 0.9rem;
  width: 0.9rem;
  fill: var(--color-text-primary);
}

input.md-search__input::placeholder {
  color: var(--md-accent-fg-color) !important;
}

.md-search-result .md-typeset {
  color: var(--md-accent-fg-color);
}

.md-search-result__link:focus,
.md-search-result__link:hover,
.md-search-result__more > summary:focus > div,
.md-search-result__more > summary:hover > div {
  background-color: var(--color-surface);
}

.md-search-result .md-typeset h1 {
  font-weight: 600;
}

.md-search-result__item {
  box-shadow: 0 -0.05rem var(--color-border-strong);
}

@media screen and (max-width: 1536px) {
  .md-header__inner {
    padding: 0 var(--py-3);
  }
}

@media screen and (min-width: 60em) {
  .md-search__form {
    background-color: var(--color-surface-secondary);
    border-radius: var(--rounded);
    height: 1.75rem;
  }

  .md-search__form:hover {
    background-color: var(--color-surface-secondary);
    opacity: 0.8;
  }

  [data-md-toggle="search"]:checked ~ .md-header .md-search__form {
    border-radius: var(--rounded);
  }

  .md-search__icon[for="__search"] {
    height: 100%;
    top: 0;
    align-content: center;
  }

  .md-search__icon.md-icon svg.close {
    height: 0.58rem;
    width: 0.58rem;
  }

  .md-search__icon.md-icon svg path {
    fill: var(--md-default-fg-color);
  }

  .md-search__input {
    font-size: 0.7rem;
  }

  [data-md-toggle="search"]:checked ~ .md-header .md-search__input {
    background: var(--color-surface-secondary);
    border-radius: var(--rounded);
  }

  [data-md-toggle="search"]:checked ~ .md-header .md-search__output {
    border-radius: var(--rounded);
    top: 48px;
  }
}

@media screen and (max-width: 59.9844em) {
  .md-header__button.md-icon[for="__search"] {
    background-color: var(--color-surface-secondary);
    border-radius: var(--rounded);
    padding: var(--p-2);
  }

  [data-md-toggle="search"] .md-search {
    display: none;
  }

  [data-md-toggle="search"]:checked .md-search {
    display: block;
  }

  .md-header__inner {
    gap: 0;
  }

  .md-header__button {
    margin-right: calc(0.2rem + var(--py-2));
  }

  .md-search__input,
  [data-md-toggle="search"]:checked ~ .md-header .md-search__form,
  .md-search__scrollwrap {
    background-color: var(--color-surface-secondary);
  }

  [dir="ltr"] .md-search__input {
    padding-left: 2.6rem;
    border-bottom: 1px solid var(--color-border-strong);
  }

  .md-search__icon.md-icon[for="__search"] svg {
    fill: var(--color-text-primary);
    height: 0.9rem;
    width: 0.9rem;
  }

  [dir="ltr"] .md-search__icon[for="__search"] {
    top: 0.8rem;
  }
}

/* --- Left navigation / TOC --- */
.md-nav__title {
  color: var(--color-text-primary);
  box-shadow: none;
}

.md-nav__link:hover,
.md-nav__link-wrapper.md-nav__item.md-nav__item--active,
.md-nav__item div.md-nav__link--active {
  background: var(--color-surface-secondary);
  border-radius: 6px;
  margin-left: -1em;
}

/* Nav items with icons in the title */
.md-nav__link > .nav-title.twemoji {
  display: inline;
  white-space: normal;
}

.md-nav__link .nav-title.twemoji svg {
  vertical-align: sub;
  margin: 0 0.5em 0 0;
}

.md-nav__link > .nav-title.twemoji > span svg {
  margin-left: 0;
}

@media screen and (min-width: 76.25em) {
  [dir="ltr"]
    .md-nav--primary
    .md-nav__item--section.md-nav__item
    > a.md-nav__link {
    margin-left: -1em;
    padding-left: 1em;
  }

  [dir="ltr"] .md-nav--lifted > .md-nav__list > .md-nav__item > [for] {
    color: var(--color-text-primary);
    box-shadow: none;
    padding-top: var(--py-2);
    padding-bottom: var(--py-2);
  }

  /* Top-level section title (not root-level) */
  [dir="ltr"]
    .md-nav--primary
    .md-nav__item--section.md-nav__item
    > .md-nav__link.md-nav__link--active
    a {
    margin-left: 0;
  }

  [dir="ltr"]
    .md-nav--primary
    .md-nav__item--section.md-nav__item
    > .md-nav__link
    > .md-nav__link:hover,
  [dir="ltr"]
    .md-nav--primary
    .md-nav__item--section.md-nav__item
    > .md-nav__link
    > .md-nav__link--active {
    color: var(--color-text-primary);
  }

  [dir="ltr"]
    .md-nav--primary
    .md-nav__item--section.md-nav__item
    > a.md-nav__link {
    margin-left: -1em;
    padding-left: 1em;
  }

  [dir="ltr"] .md-nav--primary .md-nav__item > .md-nav__link {
    margin-right: 0;
    padding-top: var(--p-1);
    padding-bottom: var(--p-1);
    padding-right: var(--p-1);
    margin-top: 0;
  }

  [dir="ltr"]
    .md-nav--primary.md-nav--lifted
    > .md-nav__list
    > .md-nav__item--active
    > div.md-nav__link {
    padding-bottom: 0;
  }

  /* Hover and active styling */
  .md-nav__link:hover,
  .md-nav__link-wrapper.md-nav__item.md-nav__item--active {
    margin-left: -0.7em;
    padding-left: 0.7em;
  }

  .md-nav__item div.md-nav__link--active {
    margin-left: -0.7em;
    padding-left: 0;
  }

  /* For active sections, when on that section index page */
  .md-nav__item .md-nav__link-wrapper.md-nav__link--active a,
  .md-nav__item .md-nav__link--active a {
    margin-left: 0.7em;
  }

  /* Ensure left navigation remains in place */
  .md-header--lifted ~ .md-container .md-sidebar {
    top: 3.8rem !important;
  }

  .md-nav__icon:hover {
    background-color: transparent;
  }
}

@media screen and (min-width: 60em) {
  [dir="ltr"] .md-nav--secondary .md-nav__item > .md-nav__link {
    padding-top: var(--p-1);
    padding-bottom: var(--p-1);
    padding-right: var(--p-1);
    margin-top: 0;
  }

  .md-nav--secondary .md-nav__title {
    box-shadow: none;
    padding: var(--py-2);
    padding-left: 0.6rem;
  }

  .md-nav__link--passed {
    color: var(--color-text-secondary);
    opacity: 0.8;
  }
}

@media screen and (max-width: 76.2344em) {
  .md-nav--primary .md-nav__title {
    color: var(--color-text-primary);
  }

  .md-nav--primary .md-nav__link:hover {
    margin-left: 0;
  }

  .md-nav--secondary .md-nav__link:hover {
    margin-left: -0.7em;
    padding-left: 0.7em;
  }
}

@media screen and (max-width: 59.9844em) {
  .md-nav--secondary .md-nav__link:hover {
    margin-left: 0;
    padding-left: 1em;
  }
}

/* --- Footer --- */
.md-footer {
  border-top: 1px solid var(--color-border);
}

.md-footer-meta__inner .row {
  gap: var(--py-8);
}

html .md-footer-meta.md-typeset a:focus,
html .md-footer-meta.md-typeset a:hover {
  opacity: 0.8;
}

.md-copyright__highlight,
.policy-links a {
  font-size: var(--text-xs);
}

.policy-links {
  display: flex;
  gap: var(--py-8);
  align-items: center;
}

.policy-links a {
  text-decoration: none;
}

.md-typeset a.reference {
  align-content: center;
  font-size: var(--text-base);
  font-weight: 600;
  padding: 0.4rem;
  text-decoration: none;
}

.md-copyright {
  padding: 0;
  margin: auto 0;
}

@media screen and (max-width: 1024px) {
  .md-footer-meta__inner.md-grid {
    display: flex;
    flex-direction: column;
  }
  .md-footer-meta__inner .row {
    margin: 0 0.6rem;
    justify-content: space-between;
  }
  .md-social {
    padding: 0;
  }

  .md-copyright,
  .reference {
    margin-left: 0.6rem;
  }
}

@media screen and (max-width: 808px) {
  .md-footer-meta__inner.md-grid {
    text-align: center;
    justify-self: center;
    min-width: 100%;
  }

  .md-copyright {
    margin-top: 0.2rem;
  }

  .md-footer-meta__inner .row {
<<<<<<< HEAD
    flex-direction: column-reverse;
=======
    flex-direction: column-reverse;;
>>>>>>> 71f72dea
    gap: var(--py-1);
    align-items: center;
  }

  .md-social {
    margin: 0;
  }

  .reference {
    padding-bottom: var(--py-1);
  }
}

@media screen and (max-width: 640px) {
  .policy-links {
    gap: var(--py-2);
    flex-wrap: wrap;
    justify-content: center;
  }
}

/* --- Admonitions --- */
.md-typeset .admonition,
.md-typeset details {
  background-color: var(--transparent);
  color: var(--color-text-secondary);
  border-radius: var(--rounded);
}

.md-typeset details:not([open]) > summary {
  border-radius: var(--rounded);
}

/* Child admonition */
details.child summary::before {
  display: none;
}

details.child {
  width: fit-content;
}

[dir="ltr"] .md-typeset details.child summary {
  width: fit-content;
  padding-left: 1em;
}

[dir="ltr"] .md-typeset details.child[open] {
  width: 100%;
}

.md-typeset details.child summary {
  background-color: unset;
}

.md-typeset details.child {
  width: fit-content;
  border: 1px solid var(--color-border-strong);
  box-shadow: none;
}

/* Code admonition */
.md-typeset .admonition.code,
.md-typeset details.code {
  border-color: var(--code-admo-border-color);
}

.md-typeset .code > .admonition-title,
.md-typeset .code > summary {
  background-color: var(--code-admo-title-bg);
}

.md-typeset .code > .admonition-title::before,
.md-typeset .code > summary::before {
  background-color: var(--code-admo-border-color);
  -webkit-mask-image: var(--md-admonition-icon--code);
  mask-image: var(--md-admonition-icon--code);
}

/* Interface admonition */
details.interface > summary::before {
  display: none;
}

.md-typeset details.interface {
  border: 1px solid var(--color-border-strong);
  box-shadow: none;
}

[dir="ltr"] .md-typeset details.interface > summary {
  padding: 1em 0 1em 1em;
  background-color: var(--color-surface-secondary);
  border-top-left-radius: var(--rounded);
  border-top-right-radius: var(--rounded);
}

.md-typeset details.interface > summary:after {
  top: auto;
}

.md-typeset details.interface {
  width: 100%;
}

/* --- Banner --- */
.md-banner {
  background-color: var(--color-surface);
  border-bottom: 1px solid var(--color-border-strong);
  text-align: center;
}

.md-banner__inner.md-typeset a {
  text-decoration: underline;
}

.md-banner .md-icon svg.close {
  height: unset;
  width: 0.6rem;
  padding: 0.25rem 0;
}

/* --- Buttons --- */
.md-typeset .md-button {
  background-color: var(--md-default-fg-color);
  color: var(--md-default-bg-color);
  border: none;
  border-radius: var(--rounded-xl);
  display: inline-flex;
  align-items: center;
  gap: var(--py-2);
  padding: var(--py-4) var(--py-8);
  font-weight: 500;
  transition-property: background-color;
  transition-duration: 200ms;
}

.md-typeset .md-button:hover,
.md-typeset .md-button:focus {
  background-color: var(--md-default-fg-color);
  color: var(--md-default-bg-color);
  opacity: 0.8;
}

.md-typeset .button-wrapper a.md-button {
  text-decoration: none;
}

/* Disabled buttons */
.md-typeset .md-button.disabled-button,
.md-typeset .md-button.disabled-button:hover,
.md-typeset .md-button.disabled-button:focus {
  background-color: var(--md-default-fg-color);
  color: var(--md-default-bg-color);
  cursor: default;
  text-decoration: none;
  text-overflow: ellipsis;
  overflow: hidden;
  white-space: nowrap;
  opacity: 0.7;
}

/* --- Back to top ---*/
.md-top {
  background-color: var(--color-surface);
  color: var(--color-text-primary);
  border: 1px solid var(--color-border-strong);
  top: auto !important;
  bottom: 1.25rem !important;
}

.md-top:focus,
.md-top:hover {
  background-color: var(--color-surface-secondary);
  color: var(--color-text-primary);
}

/* --- Badges --- */
span.badge {
  border-radius: var(--rounded-full);
  font-size: 0.8em;
  padding: 0.2em 0.5em;
  white-space: nowrap;
  background-color: var(--color-surface-secondary);
  color: var(--color-text-secondary);
  border: 1px solid var(--color-border-strong);
}

/* On content pages */
.md-typeset > span.badge {
  display: inline-block;
}

/* In cards */
.grid.cards span.badge {
  margin-right: 0.5em;
}

/* --- Cards --- */
.md-typeset .grid.cards {
  gap: var(--py-3);
}

.md-typeset .grid.cards > ol > li,
.md-typeset .grid.cards > ul > li,
.md-typeset .grid > .card {
  background: var(--color-surface);
  border-radius: var(--rounded-2xl);
}

.md-typeset .grid.cards > ul > li:hover,
.md-typeset .grid.cards > ol > li:hover {
  box-shadow: none;
}

.md-typeset .grid.cards > ul > li > hr,
.md-typeset .grid.cards > ol > li > hr {
  display: none;
}

.md-typeset .grid.cards > ul > li > p > strong {
  font-family: var(--header-font-family);
  color: var(--color-text-primary);
}

.md-typeset .grid.cards > ul > li > p > strong:has(a) {
  font-family: var(--md-text-font-family);
}

.md-typeset .twemoji.sub {
  vertical-align: sub;
}

/* Cards with lists */
.md-typeset .grid.cards ul li ul.card-list {
  margin: 0;
}

.md-typeset ul.card-list > li {
  list-style: none;
  margin: 0.25em 0;
}

.md-typeset ul.card-list > li a {
  display: flex;
  align-items: center;
}

.md-typeset .grid.cards > ul > li > hr,
.md-typeset .grid.cards > ol > li > hr,
.md-typeset .grid > .card > h {
  margin-bottom: 0.5em;
  margin-top: 0.5em;
}

[dir="ltr"] .md-typeset .grid.cards ul li {
  margin-left: 0;
}

/* Support cards */
.md-typeset .grid.cards.support ul.card-list > li {
  margin-top: 0;
  margin-bottom: 0.5em;
}

[dir="ltr"] .md-typeset .grid.cards.support ul li > p:last-child:has(a) {
  margin-top: auto;
}

.md-typeset .grid.cards.support ul ul,
[dir="ltr"] .md-typeset .grid.cards.support ul.card-list li {
  list-style: none !important;
}

.md-typeset .grid.cards.support ul ul {
  margin-top: 1em;
}

.md-typeset .grid.cards.support > ul > li > :first-child {
  margin-bottom: 1em;
  font-size: 0.85rem;
}

.md-typeset .grid.cards.support > ul > li > :first-child .twemoji {
  margin-right: 0.5em;
}

/* --- Code blocks --- */
.highlight {
  background-color: var(--md-code-bg-color);
}

.md-typeset pre {
  padding-right: 2rem;
}

.highlight,
.md-typeset pre code {
  border-radius: var(--rounded);
}

.highlight span.filename {
  border-color: var(--color-border);
  border-top-left-radius: var(--rounded);
  border-top-right-radius: var(--rounded);
}

/* --- Cookie consent --- */
.md-typeset .md-consent__controls .md-button {
  width: fit-content;
}

.md-typeset .task-list-indicator:before {
  background-color: var(--color-border-strong);
}

.md-typeset.md-consent__form h4 {
  font-size: 0.9rem;
}

/* Show cookie consent on top of Kapa widget */
.md-consent__overlay {
  z-index: 200;
}

.md-consent__inner {
  z-index: 201;
}

/* --- Copy to clipboard --- */
.md-clipboard,
:hover > .md-clipboard {
  color: var(--md-accent-fg-color);
}

.md-clipboard:focus,
.md-clipboard:hover {
  opacity: 0.8;
}

/* --- Date / Last updated --- */
.md-source-file {
  display: flex;
  flex-direction: column;
  color: var(--color-text-secondary);
  margin-top: 40px;
}

.md-source-file small {
  display: flex;
  justify-content: center;
  font-size: 16px;
}

.source-file-label {
  margin-right: 0.5em;
}

.source-file-seperator {
  margin: 0 0.5em;
}

@media screen and (max-width: 640px) {
  .source-file-seperator {
    display: none;
  }

  .md-source-file small {
    display: block;
    text-align: center;
  }
}

/* --- Feedback / Edit this page / Report an issue --- */
/* Feedback */
.md-feedback {
  margin-top: var(--py-8);
}

.md-feedback__title,
.page-actions-title {
  font-weight: 600;
  font-size: 0.7rem;
  color: var(--color-text-primary);
  margin: 0;
  margin-bottom: var(--py-3);
  text-align: left;
}

.md-feedback__list {
  gap: 1em;
  justify-content: start;
}

:disabled .md-feedback__list {
  display: none;
}

.md-feedback__icon {
  color: var(--color-text-secondary);
}

.md-feedback__icon,
.md-feedback__list:hover .md-icon:not(:disabled) {
  color: var(--color-text-secondary);
}

.md-feedback__icon:not(:disabled).md-icon:hover {
  opacity: 0.8;
}

.md-feedback__note {
  font-size: 12px;
  text-align: left;
}

.md-feedback__note a {
  text-decoration: underline;
}

.md-feedback__note a:hover,
.md-feedback__note a:focus {
  opacity: 0.8;
}

.feedback-actions-container {
  display: flex;
  flex-direction: column;
  align-items: start;
  padding: 0 0.6rem;
}

.md-content__button svg {
  fill: var(--color-text-secondary);
}

/* Edit this page */
.edit-section {
  display: flex;
  flex-direction: column;
  font-size: 0.7rem;
  margin-top: var(--py-8);
}

[dir="ltr"] .md-content__button {
  margin: 0 0 var(--py-2) 0;
  display: flex;
  align-items: center;
  gap: var(--py-2);
}

[dir="ltr"] .md-content__button:hover {
  opacity: 0.8;
}

/* --- Headerlink --- */
.md-typeset .headerlink {
  color: var(--md-accent-fg-color);
}

.md-typeset .headerlink:focus,
.md-typeset .headerlink:hover,
.md-typeset :target > .headerlink {
  opacity: 0.8;
}

/* --- HR (divider) --- */
.md-typeset hr {
  border-color: var(--color-border);
}

/* --- Images --- */
/* Screenshot styling */
img.browser-extension {
  display: block;
  margin: auto;
}

/* Hide dark images in light mode */
[data-md-color-scheme="custom-light"] img[src$="#only-dark"] {
  display: none;
}

/* Hide light images in dark mode */
[data-md-color-scheme="custom-dark"] img[src$="#only-light"] {
  display: none;
}

.md-typeset img {
  border-radius: 0.5rem;
  box-shadow: 0 4px 8px rgba(0, 0, 0, 0.1);
}

[data-md-color-scheme="custom-dark"] article.md-content__inner.md-typeset img {
  border: 1px solid var(--color-border);
}

/* --- Lists --- */
/* Unordered list <ul> symbols:
 * - level 2 is hollow circle
 * - level 3 is filled square
 * - ul default is filled disc (bullet)
 */
ul:not(nav ul) ul {
  list-style-type: circle !important;
}

ul:not(nav ul) ul ul {
  list-style-type: square !important;
}

/* --- Mermaid ---*/
div.mermaid {
  display: flex !important;
  justify-content: center !important;
}

/* --- Modal --- */
.error-modal-container {
  position: fixed;
  z-index: 1000;
  top: 0;
  left: 0;
  width: 100%;
  height: 100%;
  backdrop-filter: blur(2px);
}

.error-modal {
  background-color: var(--md-default-bg-color);
  border: 1px solid var(--md-default-fg-color);
  border-radius: 16px;
  margin: 15% auto;
  font-size: 2em;
  overflow: auto;
  width: 40%;
  padding: 0 1em;
}

.close-modal {
  font-size: 2em;
  float: right;
  cursor: pointer;
  margin-left: 0.5em;
}

.error-modal-header {
  font-size: 0.9em;
}

.error-message {
  font-size: 0.8em;
}

@media screen and (max-width: 76.1875em) {
  .error-modal {
    width: 50%;
  }
}

@media screen and (max-width: 46.1875em) {
  .error-modal {
    width: 80%;
    margin: 25% auto;
  }
}

/* --- Support Bubble --- */
#kapa-widget-container {
  position: fixed;
  bottom: 20px;
  right: 24px;
  top: 75vh;
  height: 120px;
  width: 90px;
  padding: 16px;
  background-color: var(--color-surface-secondary);
  box-shadow: rgba(0, 0, 0, 0.2) 0px 0px 10px;
  border: 1px solid rgb(62, 62, 62);
  z-index: 199;
  animation: 1s ease-in-out 0s 1 normal none running wiggle;
  border-radius: 16px;
  border-bottom-right-radius: 0;
}

/* --- Tables --- */
.md-typeset table:not([class]) {
  border-radius: var(--rounded);
}

.md-typeset table:not([class]) tbody tr:hover {
  background-color: var(--color-surface);
}

/* Icons in tables styling (as seen on AI Ready page) */
.actions {
  display: flex;
  gap: 4px;
}

@media screen and (max-width: 30em) {
  .actions {
    margin: 2em auto 0;
  }
}

/* --- Tabs --- */
.md-typeset .tabbed-set {
  background: var(--color-surface);
  border-radius: var(--rounded);
}

.md-typeset .tabbed-labels {
  box-shadow: none;
  padding: 0.2em;
}

.md-typeset .tabbed-labels > label {
  color: var(--md-accent-fg-color);
}

.md-typeset .tabbed-labels a {
  text-decoration: none;
}

.md-typeset .tabbed-content {
  border-top: 1px solid var(--color-border);
  border-bottom-left-radius: var(--rounded);
  border-bottom-right-radius: var(--rounded);
}

/* Add margin to all items nested inside a tabbed element */
.md-typeset .tabbed-block > *,
[dir="ltr"] .md-typeset .tabbed-block > *,
.md-typeset .tabbed-block > .tabbed-set {
  margin: 1em;
}

/* Specifically remove left and right margin to hr inside a tabbed element */
.md-typeset .tabbed-block > hr,
[dir="ltr"] .md-typeset .tabbed-block > hr {
  margin: 1em 0;
}

/* Wrap code elements in a border */
.md-typeset .tabbed-block .highlight:not(:first-child) pre {
  border: 1px solid var(--color-border);
  border-radius: var(--rounded);
}

<<<<<<< HEAD
/* Make adjustments for code elements with titles */
.md-typeset .tabbed-block .highlight:has(span.filename) pre {
  border: none;
}

=======
/* Wrap code elements in a border */
.md-typeset .tabbed-block .highlight:not(:first-child) pre {
  border: 1px solid var(--color-border);
  border-radius: var(--rounded);
}

/* Make adjustments for code elements with titles */
.md-typeset .tabbed-block .highlight:has(span.filename) pre {
  border: none;
}

>>>>>>> 71f72dea
.md-typeset .tabbed-block .highlight:has(span.filename) {
  border: 1px solid var(--color-border);
  border-radius: var(--rounded);
}

.md-typeset .tabbed-block .highlight span.filename {
  margin-top: 0;
  border-top-left-radius: var(--rounded);
  border-top-right-radius: var(--rounded);
}

/* Adjust top margin for first item in lists */
.md-typeset .tabbed-block ol:first-child > li:first-child > p:first-child,
.md-typeset .tabbed-block ul:first-child > li:first-child > p:first-child {
  margin-top: 0;
}

/* --- Types (for API docs) --- */
.md-typeset kbd {
  background-color: var(--color-surface-secondary);
  border-radius: var(--rounded-full);
  box-shadow: none;
  font-size: 0.7em;
  vertical-align: baseline;
}

.md-typeset .required kbd {
  background-color: rgba(255, 0, 0, 0.3);
  color: var(--md-default-fg-color);
  text-transform: capitalize;
  padding-left: 0.6666666667em;
}

/* --- 404 page --- */
h1.not-found {
  text-align: center;
}<|MERGE_RESOLUTION|>--- conflicted
+++ resolved
@@ -755,11 +755,7 @@
   }
 
   .md-footer-meta__inner .row {
-<<<<<<< HEAD
     flex-direction: column-reverse;
-=======
-    flex-direction: column-reverse;;
->>>>>>> 71f72dea
     gap: var(--py-1);
     align-items: center;
   }
@@ -1403,31 +1399,22 @@
   margin: 1em 0;
 }
 
+/* Specifically remove the margin on code inside a tabbed element */
+.md-typeset .tabbed-block .highlight:first-child {
+  margin: 0;
+}
+
 /* Wrap code elements in a border */
 .md-typeset .tabbed-block .highlight:not(:first-child) pre {
   border: 1px solid var(--color-border);
   border-radius: var(--rounded);
 }
 
-<<<<<<< HEAD
 /* Make adjustments for code elements with titles */
 .md-typeset .tabbed-block .highlight:has(span.filename) pre {
   border: none;
 }
 
-=======
-/* Wrap code elements in a border */
-.md-typeset .tabbed-block .highlight:not(:first-child) pre {
-  border: 1px solid var(--color-border);
-  border-radius: var(--rounded);
-}
-
-/* Make adjustments for code elements with titles */
-.md-typeset .tabbed-block .highlight:has(span.filename) pre {
-  border: none;
-}
-
->>>>>>> 71f72dea
 .md-typeset .tabbed-block .highlight:has(span.filename) {
   border: 1px solid var(--color-border);
   border-radius: var(--rounded);
