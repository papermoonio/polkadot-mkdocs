--- conflicted
+++ resolved
@@ -536,28 +536,6 @@
   opacity: 1;
 }
 
-<<<<<<< HEAD
-[data-md-toggle='search']:checked ~ .md-header .md-search {
-  visibility: visible;
-  width: fit-content;
-  height: auto;
-  padding-right: 0.3em;
-  position: relative;
-  right: 53px;
-  z-index: 100;
-}
-
-[data-md-toggle='search']:checked ~ .md-header .md-search__overlay {
-  opacity: 0;
-}
-
-[data-md-toggle=search]:checked~.md-header .md-header__option {
-  max-width: 100%;
-  opacity: 1;
-}
-
-=======
->>>>>>> e3d2aa6c
 .md-search-result__link:focus,
 .md-search-result__link:hover {
   background-color: var(--hover-search-bg-color);
