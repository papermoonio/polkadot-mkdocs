--- conflicted
+++ resolved
@@ -313,17 +313,6 @@
     backdrop-filter: blur(16px);
     transition: backdrop-filter 0.3s ease;
   }
-<<<<<<< HEAD
-=======
-}
-
-@media screen and (min-width: 60em){
-  .md-header .md-header__inner {
-    -webkit-backdrop-filter: blur(16px); /* Safari support */
-    backdrop-filter: blur(16px);
-    transition: backdrop-filter 0.3s ease;
-  }
->>>>>>> 14063e33
 }
 
 .md-tabs {
