/** This is a modified version of the `timelinet.scss` stylesheet from
Neoteroi Mkdocs timeline extension: https://github.com/Neoteroi/mkdocs-plugins/blob/main/styles/timeline.scss **/

/** Timeline CSS **/

/* Theme-aware timeline tokens */
:root,
[data-md-color-scheme="custom-light"] {
  --nt-timeline-line-color: var(--color-text-primary);
  --nt-timeline-line-color-strong: color-mix(
    in srgb,
    var(--nt-timeline-line-color) 80%,
    transparent
  );
  --nt-timeline-line-color-soft: color-mix(
    in srgb,
    var(--nt-timeline-line-color) 35%,
    transparent
  );

  --nt-timeline-content-divider: var(--color-border-strong);
  --nt-timeline-dot-bg: var(--color-surface);
  --nt-timeline-dot-border: var(--color-text-primary);
  --nt-timeline-icon-color: var(--color-text-primary);
}

[data-md-color-scheme="custom-dark"] {
  --nt-timeline-line-color: var(--color-text-primary);
  --nt-timeline-line-color-strong: color-mix(
    in srgb,
    var(--nt-timeline-line-color) 80%,
    transparent
  );
  --nt-timeline-line-color-soft: color-mix(
    in srgb,
    var(--nt-timeline-line-color) 35%,
    transparent
  );

  --nt-timeline-content-divider: var(--color-border-strong);
  --nt-timeline-dot-bg: var(--color-surface);
  --nt-timeline-dot-border: var(--nt-timeline-line-color);
  --nt-timeline-icon-color: var(--color-text-primary);
}

/* displays if timeline doesn't render properly 
(bad file path to JSON, etc)*/
.nt-error {
  border: 2px dashed darkred;
  padding: 0 1rem;
  background: #faf9ba;
  color: darkred;
}

/* main timeline element*/
.nt-timeline {
  /* top margin entire element */
  margin-top: 30px;
  /* adjust to control width of total timeline element*/
  max-width: 80%;

  /* heading name for each item on timeline */
  .nt-timeline-title {
    font-size: 0.9rem;
    margin-top: 0;
    color: var(--color-text-primary);
    font-family: var(--header-font-family);
    font-weight: 600;
  }

  /** content blocks for each timeline item**/
  /** border between timeline items **/
  .nt-timeline-content {
    border-bottom: 2px dashed var(--color-border-strong);
    padding-bottom: 1.2rem;
  }

  &.horizontal {
    .nt-timeline-items {
      flex-direction: row;
      overflow-x: scroll;

      > div {
        min-width: 400px;
        margin-right: 50px;
      }
    }

    &.reverse {
      .nt-timeline-items {
        flex-direction: row-reverse;
      }
    }
    /* base gradient set up*/
    &.center {
      .nt-timeline-before {
        background-image: linear-gradient(
          rgba(255, 38, 112, 1) 0%,
          rgba(255, 38, 112, 1) 100%
        );
        background-repeat: no-repeat;
        background-size: 100% 2px;
        background-position: 0 center;
      }

      .nt-timeline-after {
        background-image: linear-gradient(
          180deg,
          rgba(110, 115, 145, 0) 0%,
          rgba(110, 115, 145, 0) 100%
        );
        background-repeat: no-repeat;
        background-size: 100% 2px;
        background-position: 0 center;
      }

      .nt-timeline-items {
        background-image: radial-gradient(
          circle,
          rgba(255, 38, 112, 1) 0%,
          rgba(110, 115, 145, 0) 100%
        );
        background-repeat: no-repeat;
        background-size: 100% 2px;
        background-position: 0 center;
      }
    }

    .nt-timeline-dot {
      left: 50%;

      &:not(.bigger) {
        top: calc(50% - 4px);
      }

      &.bigger {
        top: calc(50% - 15px);
      }
    }
  }

  &.vertical {
    .nt-timeline-items {
      flex-direction: column;
    }

    &.reverse {
      .nt-timeline-items {
        flex-direction: column-reverse;
      }
    }

    &.left {
      padding-left: 20px;

      .nt-timeline-item {
        padding-left: 70px;
      }

      /* set gradient for left aligned timeline*/
      /* px here control left margin/width of timeline */
      .nt-timeline-before {
        background: linear-gradient(
            var(--nt-timeline-line-color-soft) 0%,
            var(--nt-timeline-line-color-strong) 100%
          )
          no-repeat 30px/2px 100%;
      }

      .nt-timeline-after {
        background: linear-gradient(transparent 0%, transparent 100%) no-repeat
          30px/2px 100%;
        display: none;
      }

      .nt-timeline-items {
        background: linear-gradient(
            var(--nt-timeline-line-color-strong) 0%,
            var(--nt-timeline-line-color-soft) 50%,
            transparent 100%
          )
          no-repeat 30px/2px 100%;
      }

      .nt-timeline-dot {
        left: 21px;
        top: 0px;

        &.bigger {
          top: 0px;
<<<<<<< HEAD
  
          &.bigger {
            top: 0px;
            left: 10px;
            background: var(--md-default-bg-color);
          }
=======
          left: 10px;
          background: var(--md-default-bg-color);
          border: 2px solid var(--color-text-primary);
>>>>>>> 636080ad
        }
      }
    }
  }
}

/* sets height, padding for each item on timeline */
.nt-timeline-items {
  display: flex;
  position: relative;

  > div {
    min-height: 100px;
    padding-top: 2px;
    padding-bottom: 8px;
  }
}

/* set height for timeline gradient above the first item */
.nt-timeline-before {
  content: "";
  height: 15px;
}

.nt-timeline-item {
  position: relative;
}

/* circles around icons*/

.nt-timeline-dot {
  position: relative;
  width: 20px;
  height: 20px;

  border-radius: 100%;
  background-color: var(--nt-timeline-dot-bg);
  position: absolute;
  top: 0px;
  z-index: 2;

  display: flex;
  justify-content: center;
  align-items: center;

  /* border around each icon */
  border: 2px solid var(--nt-timeline-dot-border);

  &:not(.bigger) {
    .icon {
      font-size: 10px;
    }
  }

  &.bigger {
    width: 40px;
    height: 40px;
    padding: 3px;
  }

  .icon {
    color: var(--color-text-primary);
    position: relative;
<<<<<<< HEAD
    width: 20px;
    height: 20px;
  
    border-radius: 100%;
    background-color: var(--white);
    position: absolute;
    top: 0px;
    z-index: 2;
  
    display: flex;
    justify-content: center;
    align-items: center;
  
    /* border around each icon */
    border: 2px solid var(--storm-gray);
  
    &:not(.bigger) {
      .icon {
        font-size: 10px;
      }
    }
  
    &.bigger {
      width: 40px;
      height: 40px;
      padding: 3px;
    }
  
    .icon {
      color: var(--md-default-fg-color);
      position: relative;
      top: 2px;
    }
=======
    top: 2px;
>>>>>>> 636080ad
  }
}

/* Fix for webkit (Chrome, Safari) */
@supports not (-moz-appearance: none) {
  /* The extension dev created this and the following note */
  /*
    This fix is necessary, for some reason, to render the timeline properly
    inside `details` elements used by pymdownx. Firefox doesn't need this fix,
    it renders elements properly.
    */
  details {
    .nt-timeline.vertical.center.alternate
      .nt-timeline-item:nth-child(odd)
      .nt-timeline-sub-title,
    .nt-timeline.vertical.center:not(.alternate)
      .nt-timeline-item
      .nt-timeline-sub-title {
      left: -40px;
    }

    .nt-timeline.vertical.center.alternate
      .nt-timeline-item:nth-child(even)
      .nt-timeline-sub-title {
      right: -40px;
    }

    .nt-timeline.vertical.center .nt-timeline-dot {
      left: calc(50% - 12px);
    }

    .nt-timeline-dot.bigger {
      font-size: 1rem !important;
    }
  }
}<|MERGE_RESOLUTION|>--- conflicted
+++ resolved
@@ -188,18 +188,9 @@
 
         &.bigger {
           top: 0px;
-<<<<<<< HEAD
-  
-          &.bigger {
-            top: 0px;
-            left: 10px;
-            background: var(--md-default-bg-color);
-          }
-=======
           left: 10px;
           background: var(--md-default-bg-color);
           border: 2px solid var(--color-text-primary);
->>>>>>> 636080ad
         }
       }
     }
@@ -263,43 +254,7 @@
   .icon {
     color: var(--color-text-primary);
     position: relative;
-<<<<<<< HEAD
-    width: 20px;
-    height: 20px;
-  
-    border-radius: 100%;
-    background-color: var(--white);
-    position: absolute;
-    top: 0px;
-    z-index: 2;
-  
-    display: flex;
-    justify-content: center;
-    align-items: center;
-  
-    /* border around each icon */
-    border: 2px solid var(--storm-gray);
-  
-    &:not(.bigger) {
-      .icon {
-        font-size: 10px;
-      }
-    }
-  
-    &.bigger {
-      width: 40px;
-      height: 40px;
-      padding: 3px;
-    }
-  
-    .icon {
-      color: var(--md-default-fg-color);
-      position: relative;
-      top: 2px;
-    }
-=======
     top: 2px;
->>>>>>> 636080ad
   }
 }
 
