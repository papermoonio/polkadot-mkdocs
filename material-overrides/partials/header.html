--- conflicted
+++ resolved
@@ -1,51 +1,4 @@
 {#-
-<<<<<<< HEAD
-    This file was automatically generated - do not edit
-  -#}
-  {% set class = "md-header" %}
-  {% if "navigation.tabs.sticky" in features %}
-    {% set class = class ~ " md-header--shadow md-header--lifted" %}
-  {% elif "navigation.tabs" not in features %}
-    {% set class = class ~ " md-header--shadow" %}
-  {% endif %}
-  <header class="{{ class }}" data-md-component="header">
-    <div class="header-container">
-    <nav class="md-header__inner md-grid" aria-label="{{ lang.t('header') }}">
-      <label class="md-header__button md-icon" for="__drawer">
-        {% set icon = config.theme.icon.menu or "material/menu" %}
-        {% include ".icons/" ~ icon ~ ".svg" %}
-      </label>
-      <div class="md-header__title" data-md-component="header-title">
-        <div class="md-header__ellipsis">
-          <a href="{{ config.home_url }}" title="{{ config.home_name | e }}" class="md-header__button md-logo" aria-label="{{ config.home_name }}" data-md-component="logo">
-            {% include "partials/logo.html" %}
-          </a>
-          <div class="docs-badge">
-            <a href="{{ config.site_url }}" title="Home" aria-label="Home">
-              Docs
-            </a>
-          </div>
-        </div>
-      </div>
-      <div class="header-divider"></div>
-      <div class="md-header__buttons">
-        {% if "navigation.tabs.sticky" in features %}
-          {% if "navigation.tabs" in features %}
-            {% include "partials/tabs.html" %}
-          {% endif %}
-        {% endif %} 
-        
-        {% if config.theme.palette %}
-          {% if not config.theme.palette is mapping %}
-            {% include "partials/palette.html" %}
-          {% endif %}
-        {% endif %}
-        {% if config.extra.alternate %}
-          {% include "partials/alternate.html" %}
-        {% endif %}
-      </div>
-      {% if "material/search" in config.plugins %}
-=======
   This file was automatically generated - do not edit
 -#}
 {% set class = "md-header" %}
@@ -74,7 +27,6 @@
     {% if "material/search" in config.plugins %}
       {% set search = config.plugins["material/search"] | attr("config") %}
       {% if search.enabled %}
->>>>>>> 636080ad
         <label class="md-header__button md-icon" for="__search">
           {% set icon = config.theme.icon.search or "material/magnify" %}
           {% include ".icons/" ~ icon ~ ".svg" %}
@@ -86,11 +38,6 @@
       {% if not config.theme.palette is mapping %}
         {% include "partials/palette.html" %}
       {% endif %}
-<<<<<<< HEAD
-    </nav>
-    </div>
-  </header>
-=======
     {% endif %}
     {% if not config.theme.palette is mapping %}
       {% include "partials/javascripts/palette.html" %}
@@ -101,5 +48,4 @@
       </div>
     {% endif %}
   </nav>
-</header>
->>>>>>> 636080ad
+</header>