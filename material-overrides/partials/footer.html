--- conflicted
+++ resolved
@@ -5,24 +5,9 @@
   <footer class="md-footer">
     <div class="md-footer-meta md-typeset">
       <div class="md-footer-meta__inner md-grid">
-<<<<<<< HEAD
-        <div class="row links">
-          <div class="llms-links">
-            <a href="/llms.txt">llms.txt</a>
-            <a href="https://raw.githubusercontent.com/polkadot-developers/polkadot-docs/master/llms-full.jsonl">llms-full.jsonl</a>
-            <a href="/get-support/ai-ready-docs/">LLMs by Topic</a>
-          </div>
-          <div class="policy-links">
-            <a href="/terms-of-use/">Terms of Use</a>
-            <a href="/privacy-policy/">Privacy Policy</a>
-            <a href="/cookie-policy/">Cookie Policy</a>
-            <a href="/ai-chatbot-policy/">AI Chatbot Policy</a>
-          </div>
-=======
         <div class="logo">
           <a href="https://polkadot.com/">{% include "partials/logo.html" %}</a>
           {% include "partials/copyright.html" %}
->>>>>>> 73db5b2e
         </div>
         <div class="policy-links">
           <a href="/terms-of-use/">Terms of Use</a>
