{#-
<<<<<<< HEAD
    This file was automatically generated - do not edit
  -#}

  <footer class="md-footer">
    <div class="md-footer-meta md-typeset">
      <div class="md-footer-meta__inner md-grid">
        <div class="row">
          <!-- <a href="/reference/" class="reference">Technical Reference</a> -->
          <div></div>
          {% if config.extra.social %}
            {% include "partials/social.html" %}
          {% endif %}
        </div>
        <div class="row legal">
          <div class="logo">
            <a href="https://polkadot.com/">{% include "partials/logo.html" %}</a>
            {% include "partials/copyright.html" %}
          </div>
          <div class="policy-links">
            <a href="/terms-of-use/">Terms of Use</a>
            <a href="/privacy-policy/">Privacy Policy</a>
            <a href="/cookie-policy/">Cookie Policy</a>
            <a href="/ai-chatbot-policy/">AI Chatbot Policy</a>
          </div>
        </div>
=======
  This file was automatically generated - do not edit
-#}
<footer class="md-footer">
  {% if "navigation.footer" in features %}
    {% if page.previous_page or page.next_page %}
      {% if page.meta and page.meta.hide %}
        {% set hidden = "hidden" if "footer" in page.meta.hide %}
      {% endif %}
      <nav class="md-footer__inner md-grid" aria-label="{{ lang.t('footer') }}" {{ hidden }}>
        {% if page.previous_page %}
          {% set direction = lang.t("footer.previous") %}
          <a href="{{ page.previous_page.url | url }}" class="md-footer__link md-footer__link--prev" aria-label="{{ direction }}: {{ page.previous_page.title | e }}">
            <div class="md-footer__button md-icon">
              {% set icon = config.theme.icon.previous or "material/arrow-left" %}
              {% include ".icons/" ~ icon ~ ".svg" %}
            </div>
            <div class="md-footer__title">
              <span class="md-footer__direction">
                {{ direction }}
              </span>
              <div class="md-ellipsis">
                {{ page.previous_page.title }}
              </div>
            </div>
          </a>
        {% endif %}
        {% if page.next_page %}
          {% set direction = lang.t("footer.next") %}
          <a href="{{ page.next_page.url | url }}" class="md-footer__link md-footer__link--next" aria-label="{{ direction }}: {{ page.next_page.title | e }}">
            <div class="md-footer__title">
              <span class="md-footer__direction">
                {{ direction }}
              </span>
              <div class="md-ellipsis">
                {{ page.next_page.title }}
              </div>
            </div>
            <div class="md-footer__button md-icon">
              {% set icon = config.theme.icon.next or "material/arrow-right" %}
              {% include ".icons/" ~ icon ~ ".svg" %}
            </div>
          </a>
        {% endif %}
      </nav>
    {% endif %}
  {% endif %}
  <div class="md-footer-meta md-typeset">
    <div class="md-footer-meta__inner md-grid">
      {% include "partials/copyright.html" %}
      <div class="row">
        <div class="policy-links">
          <a href="/terms-of-use/">Terms of Use</a>
          <a href="/privacy-policy/">Privacy Policy</a>
          <a href="/cookie-policy/">Cookie Policy</a>
          <a href="/ai-chatbot-policy/">AI Chatbot Policy</a>
        </div>
        {% if config.extra.social %}
          {% include "partials/social.html" %}
        {% endif %}
>>>>>>> 636080ad
      </div>
    </div>
  </div>
</footer>
<|MERGE_RESOLUTION|>--- conflicted
+++ resolved
@@ -1,31 +1,4 @@
 {#-
-<<<<<<< HEAD
-    This file was automatically generated - do not edit
-  -#}
-
-  <footer class="md-footer">
-    <div class="md-footer-meta md-typeset">
-      <div class="md-footer-meta__inner md-grid">
-        <div class="row">
-          <!-- <a href="/reference/" class="reference">Technical Reference</a> -->
-          <div></div>
-          {% if config.extra.social %}
-            {% include "partials/social.html" %}
-          {% endif %}
-        </div>
-        <div class="row legal">
-          <div class="logo">
-            <a href="https://polkadot.com/">{% include "partials/logo.html" %}</a>
-            {% include "partials/copyright.html" %}
-          </div>
-          <div class="policy-links">
-            <a href="/terms-of-use/">Terms of Use</a>
-            <a href="/privacy-policy/">Privacy Policy</a>
-            <a href="/cookie-policy/">Cookie Policy</a>
-            <a href="/ai-chatbot-policy/">AI Chatbot Policy</a>
-          </div>
-        </div>
-=======
   This file was automatically generated - do not edit
 -#}
 <footer class="md-footer">
@@ -72,6 +45,8 @@
       </nav>
     {% endif %}
   {% endif %}
+  <!-- TODO: ERIN - add link to technical reference page
+   <a href="/reference/" class="reference">Technical Reference</a> -->
   <div class="md-footer-meta md-typeset">
     <div class="md-footer-meta__inner md-grid">
       {% include "partials/copyright.html" %}
@@ -85,7 +60,6 @@
         {% if config.extra.social %}
           {% include "partials/social.html" %}
         {% endif %}
->>>>>>> 636080ad
       </div>
     </div>
   </div>
