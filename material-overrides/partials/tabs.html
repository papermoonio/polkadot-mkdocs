{#-
    This file was automatically generated - do not edit
  -#}
  
  <nav class="md-tabs" aria-label="{{ lang.t('tabs') }}" data-md-component="tabs">
    <div class="md-grid">
      <ul class="md-tabs__list">
        {% for nav_item in nav %}
          {% if nav_item.is_section %}
            <li class="md-tabs__item--custom" tabindex="0">    
              <span class="md-tabs__link">
<<<<<<< HEAD
                <a href="{{ nav_item.children[0].url | url }}">{{ nav_item.title }}</a>   
=======
                <a href="/{{ nav_item.children[0].url | url }}">{{ nav_item.title }}</a>   
>>>>>>> 53c51196
              </span>
              <ul class="md-tab__list">
                {% for section_item in nav_item.children %}
                  {% if section_item.is_section %}
                    <li class="md-tab__item">
                      <a href="{{ section_item.children[0].url | url }}">
                        <span class="dropdown-title">{{ section_item.title }}</span>
                      </a>
                    </li>
                  {% elif section_item.is_page and not section_item == nav_item.children[0] %}
                    <li class="md-tab__item">
                      <a href="{{ section_item.url | url }}">
                        <span class="dropdown-title">{{ section_item.title }}</span>
                      </a>
                    </li>
                  {% endif %}
                {% endfor %}
              </ul>
            </li>
          {% endif %}
        {% endfor %}
      </ul>
    </div>
  </nav><|MERGE_RESOLUTION|>--- conflicted
+++ resolved
@@ -9,11 +9,7 @@
           {% if nav_item.is_section %}
             <li class="md-tabs__item--custom" tabindex="0">    
               <span class="md-tabs__link">
-<<<<<<< HEAD
-                <a href="{{ nav_item.children[0].url | url }}">{{ nav_item.title }}</a>   
-=======
                 <a href="/{{ nav_item.children[0].url | url }}">{{ nav_item.title }}</a>   
->>>>>>> 53c51196
               </span>
               <ul class="md-tab__list">
                 {% for section_item in nav_item.children %}
