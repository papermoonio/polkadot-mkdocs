site_name: Polkadot Developer Docs
site_url: https://docs.polkadot.com/
home_url: https://polkadot.com/
home_name: Polkadot
edit_uri: https://github.com/polkadot-developers/polkadot-docs/edit/master
site_dir: /var/www/polkadot-docs-static
docs_dir: polkadot-docs
copyright: © 2025
extra_javascript:
  - js/header-scroll.js
  - js/search-bar-results.js
  - js/root-level-sections.js
  - js/fix-created-date.js
  - js/connect-to-metamask.js
# Extra CSS files
extra_css:
  - assets/stylesheets/extra.css
  - assets/stylesheets/terminal.css
  - assets/stylesheets/timeline-neoteroi.css
# Diagnostic messages when validating links to documents
validation:
  absolute_links: ignore
  unrecognized_links: ignore
exclude_docs: |
   README.md
   LICENSE.md
# Theme related settings
theme:
  name: material
  custom_dir: material-overrides
  favicon: assets/images/favicon.webp
  logo: assets/images/logo.webp
  icon:
    edit: material/github
    admonition:
      code: material/code-tags
  font:
    text: Manrope
  features:
    - content.code.annotate # Adds annotations to code blocks
    - content.code.copy # Adds copy to clipboard button to code snippets
    - content.tooltips # Adds tooltips
    - navigation.footer # Shows previous and next on the footer
    - navigation.tabs # Top-level sections are rendered below the header (can be modified to in-line with CSS)
    - navigation.tabs.sticky # When scrolling, the tabs remain at the top of the page
    - navigation.sections # Render top-level sections as groups in the sidebar
    - navigation.indexes # Index pages
    - navigation.top # Show the back to top button since we don't keep top nav sticky
    - content.action.edit
    - content.action.report # Show report an issue button
<<<<<<< HEAD
    - announce.dismiss
=======
>>>>>>> 9bee8735
markdown_extensions:
  - abbr
  - admonition
  - attr_list
  - codehilite
  - md_in_html
  - meta
  - neoteroi.timeline
  - pymdownx.details
  - pymdownx.emoji:
      emoji_index: !!python/name:material.extensions.emoji.twemoji
      emoji_generator: !!python/name:material.extensions.emoji.to_svg
  - pymdownx.highlight:
      anchor_linenums: True
      line_spans: __span
      pygments_lang_class: True
  - pymdownx.inlinehilite
  - pymdownx.keys
  - pymdownx.snippets:
      base_path: polkadot-docs/.snippets
      url_download: True
      dedent_subsections: True
  - pymdownx.tabbed:
      alternate_style: True
  - toc:
      title: ' '
      permalink: True
  - pymdownx.superfences:
      custom_fences:
        - name: mermaid
          class: mermaid
          format: !!python/name:pymdownx.superfences.fence_code_format

plugins:
  - search
  - awesome-pages
  - redirects:
      redirect_maps:
        develop/parachains/testing/setup.md: develop/parachains/testing/index.md
        develop/smart-contracts/evm/index.md: develop/smart-contracts/overview.md
        develop/smart-contracts/evm/native-evm-contracts.md: develop/smart-contracts/overview.md
        develop/smart-contracts/evm/parachain-contracts.md: develop/smart-contracts/overview.md
        develop/smart-contracts/wasm-ink.md: develop/smart-contracts/overview.md
        polkadot-protocol/basics/accounts.md: polkadot-protocol/parachain-basics/accounts.md
        polkadot-protocol/basics/blocks-transactions-fees/blocks.md: polkadot-protocol/parachain-basics/blocks-transactions-fees/blocks.md
        polkadot-protocol/basics/blocks-transactions-fees/fees.md: polkadot-protocol/parachain-basics/blocks-transactions-fees/fees.md
        polkadot-protocol/basics/blocks-transactions-fees/index.md: polkadot-protocol/parachain-basics/blocks-transactions-fees/index.md
        polkadot-protocol/basics/blocks-transactions-fees/transactions.md: polkadot-protocol/parachain-basics/blocks-transactions-fees/transactions.md
        polkadot-protocol/basics/chain-data.md: polkadot-protocol/parachain-basics/chain-data.md
        polkadot-protocol/basics/cryptography.md: polkadot-protocol/parachain-basics/cryptography.md
        polkadot-protocol/basics/data-encoding.md: polkadot-protocol/parachain-basics/data-encoding.md
        polkadot-protocol/basics/index.md: polkadot-protocol/parachain-basics/index.md
        polkadot-protocol/basics/interoperability.md: polkadot-protocol/parachain-basics/interoperability.md
        polkadot-protocol/basics/networks.md: polkadot-protocol/parachain-basics/networks.md
        polkadot-protocol/basics/randomness.md: polkadot-protocol/parachain-basics/randomness.md
  - macros:
      include_yaml:
        - polkadot-docs/variables.yml
  - git-revision-date-localized:
      type: date
      enable_creation_date: true
      exclude:
        - node_modules/*
      enabled: !ENV [ENABLED_GIT_REVISION_DATE, True]
extra:
  consent:
    title: Cookie Consent
    description: >-
      We use cookies to recognize your repeated visits and preferences, as well as to measure the effectiveness of our documentation.
      By consenting to the use of cookies, you help us improve the site. Review the <a href="https://docs.polkadot.com/cookie-policy/" target="_blank" rel="noopener">cookie policy</a> for more information. 
    actions:
      - accept
      - manage
  generator: False
  social:
    - icon: fontawesome/brands/discord
      link: https://polkadot-discord.w3f.tools
      name: Discord
    - icon: fontawesome/brands/telegram
      link: https://t.me/substratedevs
      name: Telegram  
    - icon: simple/element
      link: https://matrix.to/#/#substratedevs:matrix.org
      name: Matrix  
    - icon: fontawesome/brands/github
      link: https://github.com/paritytech/polkadot-sdk
      name: GitHub
    - icon: fontawesome/brands/youtube
      link: https://www.youtube.com/channel/UCB7PbjuZLEba_znc7mEGNgw
      name: YouTube
    - icon: fontawesome/brands/x-twitter
      link: https://twitter.com/Polkadot
      name: Twitter
  analytics:
    provider: google
    property: G-ZSKWB953ZL
    feedback:
      title: Was this page helpful?
      ratings:
        - icon: material/emoticon-happy-outline
          name: This page was helpful
          data: 1
          note: >-
            Thanks for your feedback!
        - icon: material/emoticon-sad-outline
          name: This page could be improved
          data: 0
          note: >-
            Thanks for your feedback! Help us improve this page by submitting
            <a href="https://docs.google.com/forms/d/e/1FAIpQLSdZR0p70uR78JVemft66VuL39-k6Mge9rufGZyYBeEhezF3iw/viewform?usp=pp_url&entry.1469237372=[Feedback]+{title}+-+{url}" target="_blank" rel="noopener">additional feedback</a>.<|MERGE_RESOLUTION|>--- conflicted
+++ resolved
@@ -37,6 +37,9 @@
   font:
     text: Manrope
   features:
+    - announce.dismiss # Dismiss the announcement bar
+    - content.action.edit # Edit this page button
+    - content.action.report # Show report an issue button
     - content.code.annotate # Adds annotations to code blocks
     - content.code.copy # Adds copy to clipboard button to code snippets
     - content.tooltips # Adds tooltips
@@ -46,12 +49,6 @@
     - navigation.sections # Render top-level sections as groups in the sidebar
     - navigation.indexes # Index pages
     - navigation.top # Show the back to top button since we don't keep top nav sticky
-    - content.action.edit
-    - content.action.report # Show report an issue button
-<<<<<<< HEAD
-    - announce.dismiss
-=======
->>>>>>> 9bee8735
 markdown_extensions:
   - abbr
   - admonition
