site_name: Polkadot Beta Developer Docs
site_url: https://beta-docs.polkadot.com/
home_url: https://polkadot.com/
home_name: Polkadot
edit_uri: https://github.com/polkadot-developers/polkadot-docs/edit/staging/product-ia/
site_dir: /var/www/polkadot-beta-docs-static
docs_dir: polkadot-docs
<<<<<<< HEAD
copyright: © 2025
=======
copyright: © 2025 Polkadot.
>>>>>>> 636080ad

# Extra JavaScript files
extra_javascript:
  - js/header-scroll.js
  - js/search-bar-results.js
  - js/root-level-sections.js
  - js/fix-created-date.js
  - js/connect-to-metamask.js
  - js/error-modal.js
  - js/copy-to-llm.js
# Extra CSS files
extra_css:
  - assets/stylesheets/extra.css
  - assets/stylesheets/terminal.css
  - assets/stylesheets/timeline-neoteroi.css
  - assets/stylesheets/copy-to-llm.css

# Diagnostic messages when validating links to documents
validation:
  absolute_links: ignore
  unrecognized_links: ignore
  omitted_files: ignore
exclude_docs: |
   README.md
   LICENSE.md

# Theme related settings
theme:
  name: material
  custom_dir: material-overrides
<<<<<<< HEAD
  favicon: assets/images/favicon.webp
  logo_light: assets/images/logo-light.webp
  logo_dark: assets/images/logo-dark.webp
=======
  favicon: assets/images/polkadot.png
  logo: assets/images/polkadot.png
>>>>>>> 636080ad
  icon:
    admonition:
      code: material/code-tags
<<<<<<< HEAD
    search: custom/magnifying-glass
    close: custom/close
    previous: custom/left-arrow
    next: custom/right-arrow
=======
    edit: material/github
    close: octicons/x-16
    menu: octicons/three-bars-24
    previous: octicons/arrow-left-16
    report: octicons/report-24
    search: octicons/search-16
>>>>>>> 636080ad
  font:
    text: DM Sans
    code: JetBrains Mono
  features:
    - announce.dismiss # Dismiss the announcement bar
    - content.action.edit # Edit this page button
    - content.action.report # Show report an issue button
    - content.code.annotate # Adds annotations to code blocks
    - content.code.copy # Adds copy to clipboard button to code snippets
    - content.tooltips # Adds tooltips
    - navigation.tabs # Top-level sections are rendered below the header (can be modified to in-line with CSS)
    - navigation.tabs.sticky # When scrolling, the tabs remain at the top of the page
    - navigation.top # Show the back to top button since we don't keep top nav sticky
  palette:
<<<<<<< HEAD
    - media: "(prefers-color-scheme: dark)"
      scheme: slate
      toggle:
        icon: custom/moon-full
        name: Switch to light mode
    - media: "(prefers-color-scheme: light)"
      scheme: default
      toggle:
        icon: custom/moon
        name: Switch to dark mode

# Extensions
=======
    - media: "(prefers-color-scheme: light)"
      scheme: custom-light
      toggle:
        icon: octicons/sun-16
        name: Switch to dark mode
    - media: "(prefers-color-scheme: dark)"
      scheme: custom-dark
      toggle:
        icon: octicons/sun-16
        name: Switch to light mode
>>>>>>> 636080ad
markdown_extensions:
  - abbr
  - admonition
  - attr_list
  - codehilite
  - md_in_html
  - meta
  - neoteroi.timeline
  - pymdownx.details
  - pymdownx.emoji:
      emoji_index: !!python/name:material.extensions.emoji.twemoji
      emoji_generator: !!python/name:material.extensions.emoji.to_svg
      options:
        custom_icons:
          - material-overrides/.icons
  - pymdownx.highlight:
      anchor_linenums: True
      line_spans: __span
      pygments_lang_class: True
  - pymdownx.inlinehilite
  - pymdownx.keys
  - pymdownx.snippets:
      base_path: polkadot-docs/.snippets
      url_download: True
      dedent_subsections: True
  - pymdownx.tabbed:
      alternate_style: True
  - toc:
      title: 'On this page'
      permalink: True
  - pymdownx.superfences:
      custom_fences:
        - name: mermaid
          class: mermaid
          format: !!python/name:pymdownx.superfences.fence_code_format

# Plugins
plugins:
  - search
  - exclude-search:
      exclude:
        - ai/*
  - awesome-nav
  - copy_md:
      source_dir: polkadot-docs/.ai
      target_dir: ai
  - glightbox
  - minify:
      minify_html: true
      minify_js: true
      minify_css: true
      cache_safe: true
      js_files:
        - js/header-scroll.js
        - js/search-bar-results.js
        - js/root-level-sections.js
        - js/fix-created-date.js
        - js/connect-to-metamask.js
        - js/error-modal.js
        - js/copy-to-llm.js
      css_files:
        - assets/stylesheets/extra.css
        - assets/stylesheets/terminal.css
        - assets/stylesheets/timeline-neoteroi.css
        - assets/stylesheets/copy-to-llm.css
      scoped_css_templates:
        home.html:
          - assets/stylesheets/home.css
        index-page.html:
          - assets/stylesheets/index-page.css
        main.html:
          - assets/stylesheets/polkadot.css   
  - macros:
      include_yaml:
        - polkadot-docs/variables.yml
  - git-revision-date-localized:
      type: date
      enable_creation_date: true
      exclude:
        - node_modules/*
      enabled: !ENV [ENABLED_GIT_REVISION_DATE, True]

# Extra configuration
extra:
  consent:
    title: Cookie Consent
    description: >-
      We use cookies to recognize your repeated visits and preferences, as well as to measure the effectiveness of our documentation.
      By consenting to the use of cookies, you help us improve the site. Review the <a href="https://docs.polkadot.com/cookie-policy/" target="_blank" rel="noopener">cookie policy</a> for more information. 
    actions:
      - accept
      - manage
  generator: False
  social:
    - icon: fontawesome/brands/discord
      link: https://polkadot-discord.w3f.tools
      name: Discord
    - icon: fontawesome/brands/telegram
      link: https://t.me/substratedevs
      name: Telegram  
    - icon: simple/element
      link: https://matrix.to/#/#substratedevs:matrix.org
      name: Matrix  
    - icon: fontawesome/brands/github
      link: https://github.com/paritytech/polkadot-sdk
      name: GitHub
    - icon: fontawesome/brands/youtube
      link: https://www.youtube.com/channel/UCB7PbjuZLEba_znc7mEGNgw
      name: YouTube
    - icon: fontawesome/brands/x-twitter
      link: https://twitter.com/Polkadot
      name: Twitter
  analytics:
    provider: google
    property: G-ZSKWB953ZL
    feedback:
      title: Was this page helpful?
      ratings:
        - icon: octicons/thumbsup-24
          name: This page was helpful
          data: 1
          note: >-
            Thanks for your feedback!
        - icon: octicons/thumbsdown-24
          name: This page could be improved
          data: 0
          note: >-
            Thanks for your feedback! Help us improve this page by submitting
            <a href="https://docs.google.com/forms/d/e/1FAIpQLSdZR0p70uR78JVemft66VuL39-k6Mge9rufGZyYBeEhezF3iw/viewform?usp=pp_url&entry.1469237372=[Feedback]+{title}+-+{url}" target="_blank" rel="noopener">additional feedback</a>.<|MERGE_RESOLUTION|>--- conflicted
+++ resolved
@@ -5,11 +5,7 @@
 edit_uri: https://github.com/polkadot-developers/polkadot-docs/edit/staging/product-ia/
 site_dir: /var/www/polkadot-beta-docs-static
 docs_dir: polkadot-docs
-<<<<<<< HEAD
-copyright: © 2025
-=======
 copyright: © 2025 Polkadot.
->>>>>>> 636080ad
 
 # Extra JavaScript files
 extra_javascript:
@@ -40,30 +36,17 @@
 theme:
   name: material
   custom_dir: material-overrides
-<<<<<<< HEAD
-  favicon: assets/images/favicon.webp
-  logo_light: assets/images/logo-light.webp
-  logo_dark: assets/images/logo-dark.webp
-=======
   favicon: assets/images/polkadot.png
   logo: assets/images/polkadot.png
->>>>>>> 636080ad
   icon:
     admonition:
       code: material/code-tags
-<<<<<<< HEAD
-    search: custom/magnifying-glass
-    close: custom/close
-    previous: custom/left-arrow
-    next: custom/right-arrow
-=======
     edit: material/github
     close: octicons/x-16
     menu: octicons/three-bars-24
     previous: octicons/arrow-left-16
     report: octicons/report-24
     search: octicons/search-16
->>>>>>> 636080ad
   font:
     text: DM Sans
     code: JetBrains Mono
@@ -78,20 +61,6 @@
     - navigation.tabs.sticky # When scrolling, the tabs remain at the top of the page
     - navigation.top # Show the back to top button since we don't keep top nav sticky
   palette:
-<<<<<<< HEAD
-    - media: "(prefers-color-scheme: dark)"
-      scheme: slate
-      toggle:
-        icon: custom/moon-full
-        name: Switch to light mode
-    - media: "(prefers-color-scheme: light)"
-      scheme: default
-      toggle:
-        icon: custom/moon
-        name: Switch to dark mode
-
-# Extensions
-=======
     - media: "(prefers-color-scheme: light)"
       scheme: custom-light
       toggle:
@@ -102,7 +71,6 @@
       toggle:
         icon: octicons/sun-16
         name: Switch to light mode
->>>>>>> 636080ad
 markdown_extensions:
   - abbr
   - admonition
