site_name: Polkadot Beta Developer Docs
site_url: https://beta-docs.polkadot.com/
home_url: https://polkadot.com/
home_name: Polkadot
edit_uri: https://github.com/polkadot-developers/polkadot-docs/edit/staging/product-ia/
site_dir: /var/www/polkadot-beta-docs-static
docs_dir: polkadot-docs
copyright: © 2025

# Extra JavaScript files
extra_javascript:
  - js/header-scroll.js
  - js/search-bar-results.js
  - js/root-level-sections.js
  - js/fix-created-date.js
  - js/connect-to-metamask.js
  - js/error-modal.js
# Extra CSS files
extra_css:
  - assets/stylesheets/extra.css
  - assets/stylesheets/terminal.css
  - assets/stylesheets/timeline-neoteroi.css

# Diagnostic messages when validating links to documents
validation:
  absolute_links: ignore
  unrecognized_links: ignore
  omitted_files: ignore
exclude_docs: |
   README.md
   LICENSE.md

# Theme related settings
theme:
  name: material
  custom_dir: material-overrides
  favicon: assets/images/favicon.webp
  logo_light: assets/images/logo-light.webp
  logo_dark: assets/images/logo-dark.webp
  icon:
    edit: material/github
    admonition:
      code: material/code-tags
    search: custom/magnifying-glass
    close: custom/close
    previous: custom/left-arrow
    next: custom/right-arrow
  font:
    text: Manrope
  features:
    - announce.dismiss # Dismiss the announcement bar
    - content.action.edit # Edit this page button
    - content.action.report # Show report an issue button
    - content.code.annotate # Adds annotations to code blocks
    - content.code.copy # Adds copy to clipboard button to code snippets
    - content.tooltips # Adds tooltips
    - navigation.footer # Shows previous and next on the footer
    - navigation.tabs # Top-level sections are rendered below the header (can be modified to in-line with CSS)
    - navigation.tabs.sticky # When scrolling, the tabs remain at the top of the page
    - navigation.top # Show the back to top button since we don't keep top nav sticky
<<<<<<< HEAD
  palette:
    - media: "(prefers-color-scheme: dark)"
      scheme: slate
      toggle:
        icon: material/weather-sunny
        name: Switch to light mode
    - media: "(prefers-color-scheme: light)"
      scheme: default
      toggle:
        icon: material/weather-night
        name: Switch to dark mode
=======

# Extensions
>>>>>>> 421eadcd
markdown_extensions:
  - abbr
  - admonition
  - attr_list
  - codehilite
  - md_in_html
  - meta
  - neoteroi.timeline
  - pymdownx.details
  - pymdownx.emoji:
      emoji_index: !!python/name:material.extensions.emoji.twemoji
      emoji_generator: !!python/name:material.extensions.emoji.to_svg
      options:
        custom_icons:
          - material-overrides/.icons
  - pymdownx.highlight:
      anchor_linenums: True
      line_spans: __span
      pygments_lang_class: True
  - pymdownx.inlinehilite
  - pymdownx.keys
  - pymdownx.snippets:
      base_path: polkadot-docs/.snippets
      url_download: True
      dedent_subsections: True
  - pymdownx.tabbed:
      alternate_style: True
  - toc:
      title: 'On this page'
      permalink: True
  - pymdownx.superfences:
      custom_fences:
        - name: mermaid
          class: mermaid
          format: !!python/name:pymdownx.superfences.fence_code_format

# Plugins
plugins:
  - search
  - exclude-search:
      exclude:
        - ai/*
  - awesome-nav
  - copy_md:
      source_dir: polkadot-docs/.ai
      target_dir: ai
  - glightbox
  - minify:
      minify_html: true
      minify_js: true
      minify_css: true
      cache_safe: true
      js_files:
        - js/header-scroll.js
        - js/search-bar-results.js
        - js/root-level-sections.js
        - js/fix-created-date.js
        - js/connect-to-metamask.js
        - js/error-modal.js
      css_files:
        - assets/stylesheets/extra.css
        - assets/stylesheets/terminal.css
        - assets/stylesheets/timeline-neoteroi.css
      scoped_css_templates:
        home.html:
          - assets/stylesheets/home.css
        index-page.html:
          - assets/stylesheets/index-page.css
        main.html:
          - assets/stylesheets/polkadot.css   
  - macros:
      include_yaml:
        - polkadot-docs/variables.yml
<<<<<<< HEAD
#  - git-revision-date-localized:
#      type: date
#      enable_creation_date: true
#      exclude:
#        - node_modules/*
#      enabled: !ENV [ENABLED_GIT_REVISION_DATE, True]
=======
  - git-revision-date-localized:
      type: date
      enable_creation_date: true
      exclude:
        - node_modules/*
      enabled: !ENV [ENABLED_GIT_REVISION_DATE, True]

# Extra configuration
>>>>>>> 421eadcd
extra:
  consent:
    title: Cookie Consent
    description: >-
      We use cookies to recognize your repeated visits and preferences, as well as to measure the effectiveness of our documentation.
      By consenting to the use of cookies, you help us improve the site. Review the <a href="https://docs.polkadot.com/cookie-policy/" target="_blank" rel="noopener">cookie policy</a> for more information. 
    actions:
      - accept
      - manage
  generator: False
  social:
    - icon: fontawesome/brands/discord
      link: https://polkadot-discord.w3f.tools
      name: Discord
    - icon: fontawesome/brands/telegram
      link: https://t.me/substratedevs
      name: Telegram  
    - icon: simple/element
      link: https://matrix.to/#/#substratedevs:matrix.org
      name: Matrix  
    - icon: fontawesome/brands/github
      link: https://github.com/paritytech/polkadot-sdk
      name: GitHub
    - icon: fontawesome/brands/youtube
      link: https://www.youtube.com/channel/UCB7PbjuZLEba_znc7mEGNgw
      name: YouTube
    - icon: fontawesome/brands/x-twitter
      link: https://twitter.com/Polkadot
      name: Twitter
  analytics:
    provider: google
    property: G-ZSKWB953ZL
    feedback:
      title: Was this page helpful?
      ratings:
        - icon: material/emoticon-happy-outline
          name: This page was helpful
          data: 1
          note: >-
            Thanks for your feedback!
        - icon: material/emoticon-sad-outline
          name: This page could be improved
          data: 0
          note: >-
            Thanks for your feedback! Help us improve this page by submitting
            <a href="https://docs.google.com/forms/d/e/1FAIpQLSdZR0p70uR78JVemft66VuL39-k6Mge9rufGZyYBeEhezF3iw/viewform?usp=pp_url&entry.1469237372=[Feedback]+{title}+-+{url}" target="_blank" rel="noopener">additional feedback</a>.<|MERGE_RESOLUTION|>--- conflicted
+++ resolved
@@ -58,7 +58,6 @@
     - navigation.tabs # Top-level sections are rendered below the header (can be modified to in-line with CSS)
     - navigation.tabs.sticky # When scrolling, the tabs remain at the top of the page
     - navigation.top # Show the back to top button since we don't keep top nav sticky
-<<<<<<< HEAD
   palette:
     - media: "(prefers-color-scheme: dark)"
       scheme: slate
@@ -70,10 +69,6 @@
       toggle:
         icon: material/weather-night
         name: Switch to dark mode
-=======
-
-# Extensions
->>>>>>> 421eadcd
 markdown_extensions:
   - abbr
   - admonition
@@ -147,14 +142,6 @@
   - macros:
       include_yaml:
         - polkadot-docs/variables.yml
-<<<<<<< HEAD
-#  - git-revision-date-localized:
-#      type: date
-#      enable_creation_date: true
-#      exclude:
-#        - node_modules/*
-#      enabled: !ENV [ENABLED_GIT_REVISION_DATE, True]
-=======
   - git-revision-date-localized:
       type: date
       enable_creation_date: true
@@ -163,7 +150,6 @@
       enabled: !ENV [ENABLED_GIT_REVISION_DATE, True]
 
 # Extra configuration
->>>>>>> 421eadcd
 extra:
   consent:
     title: Cookie Consent
