--- conflicted
+++ resolved
@@ -22,11 +22,8 @@
   - assets/stylesheets/extra.css
   - assets/stylesheets/terminal.css
   - assets/stylesheets/timeline-neoteroi.css
-<<<<<<< HEAD
   - assets/stylesheets/copy-to-llm.css
-=======
 
->>>>>>> 421eadcd
 # Diagnostic messages when validating links to documents
 validation:
   absolute_links: ignore
