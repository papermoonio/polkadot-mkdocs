--- conflicted
+++ resolved
@@ -1,7 +1,10 @@
 {
   "data": [
     {
-<<<<<<< HEAD
+      "key": "/develop/interoperability/intro-to-xcm/",
+      "value": "/parachains/interoperability/get-started/"
+    },
+    {
       "key": "/develop/parachains/customize-parachain/add-existing-pallets/",
       "value": "/parachains/customize-runtime/add-existing-pallets/"
     },
@@ -26,6 +29,18 @@
       "value": "/parachains/overview/"
     },
     {
+      "key": "/develop/parachains/maintenance/runtime-upgrades/",
+      "value": "/parachains/runtime-maintenance/runtime-upgrades/"
+    },
+    {
+      "key": "/develop/parachains/maintenance/storage-migrations/",
+      "value": "/parachains/runtime-maintenance/storage-migrations/"
+    },
+    {
+      "key": "/develop/parachains/maintenance/unlock-parachain/",
+      "value": "/parachains/runtime-maintenance/unlock-parachains/"
+    },
+    {
       "key": "/develop/parachains/testing/benchmarking/",
       "value": "/parachains/customize-runtime/pallet-development/benchmark-pallet/"
     },
@@ -36,22 +51,6 @@
     {
       "key": "/develop/parachains/testing/pallet-testing/",
       "value": "/parachains/customize-runtime/pallet-development/pallet-testing/"
-=======
-      "key": "/develop/interoperability/intro-to-xcm/",
-      "value": "/parachains/interoperability/get-started/"
-    },
-    {
-      "key": "/develop/parachains/maintenance/runtime-upgrades/",
-      "value": "/parachains/runtime-maintenance/runtime-upgrades/"
-    },
-    {
-      "key": "/develop/parachains/maintenance/storage-migrations/",
-      "value": "/parachains/runtime-maintenance/storage-migrations/"
-    },
-    {
-      "key": "/develop/parachains/maintenance/unlock-parachain/",
-      "value": "/parachains/runtime-maintenance/unlock-parachains/"
->>>>>>> 97cc088d
     },
     {
       "key": "/develop/parachains/testing/setup/",
@@ -138,7 +137,18 @@
       "value": "/smart-contracts/overview/"
     },
     {
-<<<<<<< HEAD
+      "key": "/develop/toolkit/integrations/indexers/",
+      "value": "/parachains/integrations/indexers/"
+    },
+    {
+      "key": "/develop/toolkit/integrations/oracles/",
+      "value": "/parachains/integrations/oracles/"
+    },
+    {
+      "key": "/develop/toolkit/integrations/wallets/",
+      "value": "/parachains/integrations/wallets/"
+    },
+    {
       "key": "/develop/toolkit/interoperability/asset-transfer-api/",
       "value": "/develop/toolkit/interoperability/paraspell-xcm-sdk/"
     },
@@ -149,29 +159,6 @@
     {
       "key": "/develop/toolkit/interoperability/asset-transfer-api/reference/",
       "value": "/develop/toolkit/interoperability/paraspell-xcm-sdk/"
-=======
-      "key": "/develop/toolkit/integrations/indexers/",
-      "value": "/parachains/integrations/indexers/"
-    },
-    {
-      "key": "/develop/toolkit/integrations/oracles/",
-      "value": "/parachains/integrations/oracles/"
-    },
-    {
-      "key": "/develop/toolkit/integrations/wallets/",
-      "value": "/parachains/integrations/wallets/"
-    },
-    {
-      "key": "/develop/toolkit/interoperability/asset-transfer-api/",
-      "value": "/develop/toolkit/interoperability/paraspell-xcm-sdk/"
-    },
-    {
-      "key": "/develop/toolkit/interoperability/asset-transfer-api/overview/",
-      "value": "/develop/toolkit/interoperability/paraspell-xcm-sdk/"
-    },
-    {
-      "key": "/develop/toolkit/interoperability/asset-transfer-api/reference/",
-      "value": "/develop/toolkit/interoperability/paraspell-xcm-sdk/"
     },
     {
       "key": "/develop/toolkit/parachains/fork-chains/chopsticks/get-started/",
@@ -180,7 +167,6 @@
     {
       "key": "/develop/toolkit/parachains/spawn-chains/zombienet/get-started/",
       "value": "/parachains/testing/run-a-parachain-network/"
->>>>>>> 97cc088d
     },
     {
       "key": "/infrastructure/",
@@ -283,7 +269,6 @@
       "value": "/nodes-and-validators/run-a-validator/staking-mechanics/rewards/"
     },
     {
-<<<<<<< HEAD
       "key": "/parachains/",
       "value": "/parachains/get-started/"
     },
@@ -292,32 +277,28 @@
       "value": "/parachains/customize-runtime/pallet-development/create-a-pallet/"
     },
     {
+      "key": "/parachains/integrations/",
+      "value": "/parachains/integrations/wallets/"
+    },
+    {
+      "key": "/parachains/interoperability/",
+      "value": "/parachains/interoperability/get-started/"
+    },
+    {
       "key": "/parachains/launch-a-parachain/",
       "value": "/parachains/launch-a-parachain/choose-a-template/"
     },
     {
+      "key": "/parachains/runtime-maintenance/",
+      "value": "/parachains/runtime-maintenance/runtime-upgrades/"
+    },
+    {
+      "key": "/parachains/testing/",
+      "value": "/parachains/testing/fork-a-parachain/"
+    },
+    {
       "key": "/polkadot-protocol/basics/",
       "value": "/polkadot-protocol/parachain-basics/"
-=======
-      "key": "/parachains/integrations/",
-      "value": "/parachains/integrations/wallets/"
->>>>>>> 97cc088d
-    },
-    {
-      "key": "/parachains/interoperability/",
-      "value": "/parachains/interoperability/get-started/"
-    },
-    {
-      "key": "/parachains/runtime-maintenance/",
-      "value": "/parachains/runtime-maintenance/runtime-upgrades/"
-    },
-    {
-      "key": "/parachains/testing/",
-      "value": "/parachains/testing/fork-a-parachain/"
-    },
-    {
-      "key": "/polkadot-protocol/basics/",
-      "value": "/polkadot-protocol/parachain-basics/"
     },
     {
       "key": "/polkadot-protocol/basics/accounts/",
@@ -420,17 +401,16 @@
       "value": "/smart-contracts/libraries/ethers-js/"
     },
     {
-<<<<<<< HEAD
+      "key": "/tutorials/interoperability/xcm-channels/para-to-para/",
+      "value": "/parachains/interoperability/channels-between-parachains/"
+    },
+    {
+      "key": "/tutorials/interoperability/xcm-channels/para-to-system/",
+      "value": "/parachains/interoperability/channels-with-system-parachains/"
+    },
+    {
       "key": "/tutorials/polkadot-sdk/parachains/zero-to-hero/add-pallets-to-runtime/",
       "value": "/parachains/customize-runtime/pallet-development/add-pallet-to-runtime/"
-=======
-      "key": "/tutorials/interoperability/xcm-channels/para-to-para/",
-      "value": "/parachains/interoperability/channels-between-parachains/"
-    },
-    {
-      "key": "/tutorials/interoperability/xcm-channels/para-to-system/",
-      "value": "/parachains/interoperability/channels-with-system-parachains/"
->>>>>>> 97cc088d
     },
     {
       "key": "/tutorials/smart-contracts/demo-aplications/deploying-uniswap-v2/",
