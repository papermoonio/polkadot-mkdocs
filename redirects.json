--- conflicted
+++ resolved
@@ -89,50 +89,18 @@
       "value": "/develop/toolkit/interoperability/paraspell-xcm-sdk/"
     },
     {
-      "key": "/develop/toolkit/interoperability/asset-transfer-api/",
-      "value": "/develop/toolkit/interoperability/paraspell-xcm-sdk/"
-    },
-    {
       "key": "/develop/toolkit/interoperability/asset-transfer-api/overview/",
       "value": "/develop/toolkit/interoperability/paraspell-xcm-sdk/"
     },
     {
-      "key": "/develop/toolkit/interoperability/asset-transfer-api/overview/",
-      "value": "/develop/toolkit/interoperability/paraspell-xcm-sdk/"
-    },
-    {
       "key": "/develop/toolkit/interoperability/asset-transfer-api/reference/",
       "value": "/develop/toolkit/interoperability/paraspell-xcm-sdk/"
     },
     {
-      "key": "/develop/toolkit/interoperability/asset-transfer-api/reference/",
-      "value": "/develop/toolkit/interoperability/paraspell-xcm-sdk/"
-    },
-    {
       "key": "/polkadot-protocol/basics/",
       "value": "/polkadot-protocol/parachain-basics/"
     },
     {
-      "key": "/polkadot-protocol/basics/",
-      "value": "/polkadot-protocol/parachain-basics/"
-    },
-    {
-      "key": "/develop/toolkit/interoperability/asset-transfer-api/",
-      "value": "/develop/toolkit/interoperability/paraspell-xcm-sdk/"
-    },
-    {
-      "key": "/develop/toolkit/interoperability/asset-transfer-api/overview/",
-      "value": "/develop/toolkit/interoperability/paraspell-xcm-sdk/"
-    },
-    {
-      "key": "/develop/toolkit/interoperability/asset-transfer-api/reference/",
-      "value": "/develop/toolkit/interoperability/paraspell-xcm-sdk/"
-    },
-    {
-      "key": "/polkadot-protocol/basics/",
-      "value": "/polkadot-protocol/parachain-basics/"
-    },
-    {
       "key": "/polkadot-protocol/basics/accounts/",
       "value": "/polkadot-protocol/parachain-basics/accounts/"
     },
@@ -177,7 +145,74 @@
       "value": "/polkadot-protocol/parachain-basics/randomness/"
     },
     {
-<<<<<<< HEAD
+      "key": "/polkadot-protocol/smart-contract-basics/accounts/",
+      "value": "/smart-contracts/for-eth-devs/accounts/"
+    },
+    {
+      "key": "/polkadot-protocol/smart-contract-basics/blocks-transactions-fees/",
+      "value": "/smart-contracts/for-eth-devs/blocks-transactions-fees/"
+    },
+    {
+      "key": "/polkadot-protocol/smart-contract-basics/polkavm-design/",
+      "value": "/smart-contracts/for-eth-devs/dual-vm-stack/"
+    },
+    {
+      "key": "/smart-contracts/",
+      "value": "/smart-contracts/get-started/"
+    },
+    {
+      "key": "/smart-contracts/cookbook/dapps/",
+      "value": "/smart-contracts/cookbook/dapps/zero-to-hero/"
+    },
+    {
+      "key": "/smart-contracts/cookbook/eth-dapps/",
+      "value": "/smart-contracts/cookbook/eth-dapps/uniswap-v2/"
+    },
+    {
+      "key": "/smart-contracts/cookbook/smart-contracts/",
+      "value": "/smart-contracts/cookbook/smart-contracts/deploy-basic/"
+    },
+    {
+      "key": "/smart-contracts/dev-environments/",
+      "value": "/smart-contracts/dev-environments/local-dev-node/"
+    },
+    {
+      "key": "/smart-contracts/dev-environments/foundry/",
+      "value": "/smart-contracts/dev-environments/foundry/get-started/"
+    },
+    {
+      "key": "/smart-contracts/dev-environments/hardhat/",
+      "value": "/smart-contracts/dev-environments/hardhat/get-started/"
+    },
+    {
+      "key": "/smart-contracts/dev-environments/remix/",
+      "value": "/smart-contracts/dev-environments/remix/get-started/"
+    },
+    {
+      "key": "/smart-contracts/for-eth-devs/",
+      "value": "/smart-contracts/for-eth-devs/dual-vm-stack/"
+    },
+    {
+      "key": "/smart-contracts/integrations/",
+      "value": "/smart-contracts/integrations/wallets/"
+    },
+    {
+      "key": "/smart-contracts/libraries/",
+      "value": "/smart-contracts/libraries/ethers-js/"
+    },
+    {
+      "key": "/tutorials/smart-contracts/demo-aplications/deploying-uniswap-v2/",
+      "value": "/smart-contracts/cookbook/eth-dapps/uniswap-v2/"
+    },
+    {
+      "key": "/tutorials/smart-contracts/deploy-erc20/",
+      "value": "/smart-contracts/cookbook/smart-contracts/deploy-erc20/"
+    },
+    {
+      "key": "/tutorials/smart-contracts/deploy-nft/",
+      "value": "/smart-contracts/cookbook/smart-contracts/deploy-nft/"
+    },
+    {
       "key": "/tutorials/interoperability/replay-and-dry-run-xcms/",
       "value": "/chain-interactions/send-transactions/interoperability/debug-and-preview-xcms/"
     },
@@ -196,74 +231,6 @@
     {
       "key": "/tutorials/polkadot-sdk/system-chains/asset-hub/register-local-asset/",
       "value": "/chain-interactions/token-operations/"
-=======
-      "key": "/polkadot-protocol/smart-contract-basics/accounts/",
-      "value": "/smart-contracts/for-eth-devs/accounts/"
-    },
-    {
-      "key": "/polkadot-protocol/smart-contract-basics/blocks-transactions-fees/",
-      "value": "/smart-contracts/for-eth-devs/blocks-transactions-fees/"
-    },
-    {
-      "key": "/polkadot-protocol/smart-contract-basics/polkavm-design/",
-      "value": "/smart-contracts/for-eth-devs/dual-vm-stack/"
-    },
-    {
-      "key": "/smart-contracts/",
-      "value": "/smart-contracts/get-started/"
-    },
-    {
-      "key": "/smart-contracts/cookbook/dapps/",
-      "value": "/smart-contracts/cookbook/dapps/zero-to-hero/"
-    },
-    {
-      "key": "/smart-contracts/cookbook/eth-dapps/",
-      "value": "/smart-contracts/cookbook/eth-dapps/uniswap-v2/"
-    },
-    {
-      "key": "/smart-contracts/cookbook/smart-contracts/",
-      "value": "/smart-contracts/cookbook/smart-contracts/deploy-basic/"
-    },
-    {
-      "key": "/smart-contracts/dev-environments/",
-      "value": "/smart-contracts/dev-environments/local-dev-node/"
-    },
-    {
-      "key": "/smart-contracts/dev-environments/foundry/",
-      "value": "/smart-contracts/dev-environments/foundry/get-started/"
-    },
-    {
-      "key": "/smart-contracts/dev-environments/hardhat/",
-      "value": "/smart-contracts/dev-environments/hardhat/get-started/"
-    },
-    {
-      "key": "/smart-contracts/dev-environments/remix/",
-      "value": "/smart-contracts/dev-environments/remix/get-started/"
-    },
-    {
-      "key": "/smart-contracts/for-eth-devs/",
-      "value": "/smart-contracts/for-eth-devs/dual-vm-stack/"
-    },
-    {
-      "key": "/smart-contracts/integrations/",
-      "value": "/smart-contracts/integrations/wallets/"
-    },
-    {
-      "key": "/smart-contracts/libraries/",
-      "value": "/smart-contracts/libraries/ethers-js/"
-    },
-    {
-      "key": "/tutorials/smart-contracts/demo-aplications/deploying-uniswap-v2/",
-      "value": "/smart-contracts/cookbook/eth-dapps/uniswap-v2/"
-    },
-    {
-      "key": "/tutorials/smart-contracts/deploy-erc20/",
-      "value": "/smart-contracts/cookbook/smart-contracts/deploy-erc20/"
-    },
-    {
-      "key": "/tutorials/smart-contracts/deploy-nft/",
-      "value": "/smart-contracts/cookbook/smart-contracts/deploy-nft/"
->>>>>>> 2b4d364b
     }
   ]
 }