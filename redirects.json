{
  "data": [
    {
      "key": "/develop/parachains/testing/setup/",
      "value": "/develop/parachains/testing/"
    },
    {
      "key": "/develop/smart-contracts/block-explorers/",
      "value": "/smart-contracts/explorers/"
    },
    {
      "key": "/develop/smart-contracts/connect-to-polkadot/",
      "value": "/smart-contracts/connect/"
    },
    {
      "key": "/develop/smart-contracts/dev-environments/foundry/",
      "value": "/smart-contracts/dev-environments/foundry/get-started/"
    },
    {
      "key": "/develop/smart-contracts/dev-environments/hardhat/",
      "value": "/smart-contracts/dev-environments/hardhat/get-started/"
    },
    {
      "key": "/develop/smart-contracts/dev-environments/remix/",
      "value": "/smart-contracts/dev-environments/remix/get-started/"
    },
    {
      "key": "/develop/smart-contracts/evm/",
      "value": "/smart-contracts/overview/"
    },
    {
      "key": "/develop/smart-contracts/evm/native-evm-contracts/",
      "value": "/smart-contracts/overview/"
    },
    {
      "key": "/develop/smart-contracts/evm/parachain-contracts/",
      "value": "/smart-contracts/overview/"
    },
    {
      "key": "/develop/smart-contracts/json-rpc-apis/",
      "value": "/smart-contracts/for-eth-devs/json-rpc-apis/"
    },
    {
      "key": "/develop/smart-contracts/libraries/ethers-js/",
      "value": "/smart-contracts/libraries/ethers-js/"
    },
    {
      "key": "/develop/smart-contracts/libraries/viem/",
      "value": "/smart-contracts/libraries/viem/"
    },
    {
      "key": "/develop/smart-contracts/libraries/wagmi/",
      "value": "/smart-contracts/libraries/wagmi/"
    },
    {
      "key": "/develop/smart-contracts/libraries/web3-js/",
      "value": "/smart-contracts/libraries/web3-js/"
    },
    {
      "key": "/develop/smart-contracts/libraries/web3-py/",
      "value": "/smart-contracts/libraries/web3-py/"
    },
    {
      "key": "/develop/smart-contracts/local-development-node/",
      "value": "/smart-contracts/dev-environments/local-dev-node/"
    },
    {
      "key": "/develop/smart-contracts/overview/",
      "value": "/smart-contracts/overview/"
    },
    {
      "key": "/develop/smart-contracts/precompiles/",
      "value": "/smart-contracts/precompiles/"
    },
    {
      "key": "/develop/smart-contracts/precompiles/xcm-precompile/",
      "value": "/smart-contracts/precompiles/xcm/"
    },
    {
      "key": "/develop/smart-contracts/wallets/",
      "value": "/smart-contracts/integrations/wallets/"
    },
    {
      "key": "/develop/smart-contracts/wasm-ink/",
      "value": "/smart-contracts/overview/"
    },
    {
      "key": "/develop/toolkit/api-libraries/dedot/",
      "value": "/reference/tools/dedot/"
    },
    {
      "key": "/develop/toolkit/api-libraries/papi/",
      "value": "/reference/tools/papi/"
    },
    {
<<<<<<< HEAD
      "key": "/develop/toolkit/api-libraries/polkadot-js-api/",
      "value": "/reference/tools/polkadot-js-api/"
    },
    {
      "key": "/develop/toolkit/api-libraries/py-substrate-interface/",
      "value": "/reference/tools/py-substrate-interface/"
    },
    {
      "key": "/develop/toolkit/api-libraries/sidecar/",
      "value": "/reference/tools/sidecar/"
    },
    {
      "key": "/develop/toolkit/api-libraries/subxt/",
      "value": "/reference/tools/subxt/"
    },
    {
      "key": "/develop/toolkit/interoperability/asset-transfer-api/",
=======
      "key": "/develop/toolkit/interoperability/asset-transfer-api/",
      "value": "/develop/toolkit/interoperability/paraspell-xcm-sdk/"
    },
    {
      "key": "/develop/toolkit/interoperability/asset-transfer-api/overview/",
      "value": "/develop/toolkit/interoperability/paraspell-xcm-sdk/"
    },
    {
      "key": "/develop/toolkit/interoperability/asset-transfer-api/overview/",
>>>>>>> 9d867683
      "value": "/develop/toolkit/interoperability/paraspell-xcm-sdk/"
    },
    {
      "key": "/develop/toolkit/interoperability/asset-transfer-api/overview/",
      "value": "/develop/toolkit/interoperability/paraspell-xcm-sdk/"
    },
    {
      "key": "/develop/toolkit/interoperability/asset-transfer-api/reference/",
      "value": "/develop/toolkit/interoperability/paraspell-xcm-sdk/"
    },
    {
      "key": "/develop/toolkit/interoperability/xcm-tools/",
      "value": "/reference/tools/xcm-tools/"
    },
    {
<<<<<<< HEAD
      "key": "/develop/toolkit/parachains/e2e-testing/moonwall/",
      "value": "/reference/tools/moonwall/"
    },
    {
      "key": "/develop/toolkit/parachains/light-clients/",
      "value": "/reference/tools/light-clients/"
    },
    {
      "key": "/develop/toolkit/parachains/polkadot-omni-node/",
      "value": "/reference/tools/omninode/"
    },
    {
      "key": "/polkadot-protocol/architecture/polkadot-chain/agile-coretime/",
      "value": "/reference/polkadot-hub/consensus-and-security/agile-coretime/"
    },
    {
      "key": "/polkadot-protocol/architecture/polkadot-chain/elastic-scaling/",
      "value": "/reference/parachains/consensus/elastic-scaling/"
    },
    {
      "key": "/polkadot-protocol/architecture/polkadot-chain/overview/",
      "value": "/reference/polkadot-hub/consensus-and-security/relay-chain/"
    },
    {
      "key": "/polkadot-protocol/architecture/polkadot-chain/pos-consensus/",
      "value": "/reference/polkadot-hub/consensus-and-security/pos-consensus/"
    },
    {
      "key": "/polkadot-protocol/architecture/system-chains/asset-hub/",
      "value": "/reference/polkadot-hub/assets-and-smart-contracts/"
    },
    {
      "key": "/polkadot-protocol/architecture/system-chains/bridge-hub/",
      "value": "/reference/polkadot-hub/bridging/"
    },
    {
      "key": "/polkadot-protocol/architecture/system-chains/collectives/",
      "value": "/reference/polkadot-hub/collectives-and-daos/"
    },
    {
      "key": "/polkadot-protocol/architecture/system-chains/people/",
      "value": "/reference/polkadot-hub/people-and-identity/"
=======
      "key": "/develop/toolkit/interoperability/asset-transfer-api/reference/",
      "value": "/develop/toolkit/interoperability/paraspell-xcm-sdk/"
    },
    {
      "key": "/infrastructure/",
      "value": "/nodes-and-validators/run-a-node/full-node/"
    },
    {
      "key": "/infrastructure/running-a-node/",
      "value": "/nodes-and-validators/run-a-node/full-node/"
    },
    {
      "key": "/infrastructure/running-a-node/setup-bootnode/",
      "value": "/nodes-and-validators/run-a-node/bootnode/"
    },
    {
      "key": "/infrastructure/running-a-node/setup-full-node/",
      "value": "/nodes-and-validators/run-a-node/full-node/"
    },
    {
      "key": "/infrastructure/running-a-node/setup-secure-wss/",
      "value": "/nodes-and-validators/run-a-node/secure-wss/"
    },
    {
      "key": "/infrastructure/running-a-validator/",
      "value": "/nodes-and-validators/run-a-validator/requirements/"
    },
    {
      "key": "/infrastructure/running-a-validator/onboarding-and-offboarding/",
      "value": "/nodes-and-validators/run-a-validator/onboarding-and-offboarding/set-up-validator/"
    },
    {
      "key": "/infrastructure/running-a-validator/onboarding-and-offboarding/key-management/",
      "value": "/nodes-and-validators/run-a-validator/onboarding-and-offboarding/key-management/"
    },
    {
      "key": "/infrastructure/running-a-validator/onboarding-and-offboarding/set-up-validator/",
      "value": "/nodes-and-validators/run-a-validator/onboarding-and-offboarding/set-up-validator/"
    },
    {
      "key": "/infrastructure/running-a-validator/onboarding-and-offboarding/start-validating/",
      "value": "/nodes-and-validators/run-a-validator/onboarding-and-offboarding/start-validating/"
    },
    {
      "key": "/infrastructure/running-a-validator/onboarding-and-offboarding/stop-validating/",
      "value": "/nodes-and-validators/run-a-validator/onboarding-and-offboarding/stop-validating/"
    },
    {
      "key": "/infrastructure/running-a-validator/operational-tasks/",
      "value": "/nodes-and-validators/run-a-validator/operational-tasks/general-management/"
    },
    {
      "key": "/infrastructure/running-a-validator/operational-tasks/general-management/",
      "value": "/nodes-and-validators/run-a-validator/operational-tasks/general-management/"
    },
    {
      "key": "/infrastructure/running-a-validator/operational-tasks/pause-validating/",
      "value": "/nodes-and-validators/run-a-validator/operational-tasks/pause-validating/"
    },
    {
      "key": "/infrastructure/running-a-validator/operational-tasks/upgrade-your-node/",
      "value": "/nodes-and-validators/run-a-validator/operational-tasks/upgrade-your-node/"
    },
    {
      "key": "/infrastructure/running-a-validator/requirements/",
      "value": "/nodes-and-validators/run-a-validator/requirements/"
    },
    {
      "key": "/infrastructure/staking-mechanics/",
      "value": "/nodes-and-validators/run-a-validator/staking-mechanics/rewards/"
    },
    {
      "key": "/infrastructure/staking-mechanics/offenses-and-slashes/",
      "value": "/nodes-and-validators/run-a-validator/staking-mechanics/offenses-and-slashes/"
    },
    {
      "key": "/infrastructure/staking-mechanics/rewards-payout/",
      "value": "/nodes-and-validators/run-a-validator/staking-mechanics/rewards/"
    },
    {
      "key": "/nodes-and-validators/",
      "value": "/nodes-and-validators/run-a-node/full-node/"
    },
    {
      "key": "/nodes-and-validators/run-a-node/",
      "value": "/nodes-and-validators/run-a-node/full-node/"
    },
    {
      "key": "/nodes-and-validators/run-a-validator/",
      "value": "/nodes-and-validators/run-a-validator/requirements/"
    },
    {
      "key": "/nodes-and-validators/run-a-validator/onboarding-and-offboarding/",
      "value": "/nodes-and-validators/run-a-validator/onboarding-and-offboarding/set-up-validator/"
    },
    {
      "key": "/nodes-and-validators/run-a-validator/operational-tasks/",
      "value": "/nodes-and-validators/run-a-validator/operational-tasks/general-management/"
    },
    {
      "key": "/nodes-and-validators/run-a-validator/staking-mechanics/",
      "value": "/nodes-and-validators/run-a-validator/staking-mechanics/rewards/"
    },
    {
      "key": "/polkadot-protocol/basics/",
      "value": "/polkadot-protocol/parachain-basics/"
    },
    {
      "key": "/polkadot-protocol/basics/",
      "value": "/polkadot-protocol/parachain-basics/"
>>>>>>> 9d867683
    },
    {
      "key": "/polkadot-protocol/basics/",
      "value": "/polkadot-protocol/parachain-basics/"
    },
    {
      "key": "/polkadot-protocol/basics/accounts/",
      "value": "/reference/parachains/accounts/"
    },
    {
      "key": "/polkadot-protocol/basics/blocks-transactions-fees/",
      "value": "/polkadot-protocol/parachain-basics/blocks-transactions-fees/"
    },
    {
      "key": "/polkadot-protocol/basics/blocks-transactions-fees/blocks/",
      "value": "/reference/parachains/blocks-transactions-fees/blocks/"
    },
    {
      "key": "/polkadot-protocol/basics/blocks-transactions-fees/fees/",
      "value": "/reference/parachains/blocks-transactions-fees/fees/"
    },
    {
      "key": "/polkadot-protocol/basics/blocks-transactions-fees/transactions/",
      "value": "/reference/parachains/blocks-transactions-fees/transactions/"
    },
    {
      "key": "/polkadot-protocol/basics/chain-data/",
      "value": "/reference/parachains/chain-data/"
    },
    {
      "key": "/polkadot-protocol/basics/cryptography/",
      "value": "/reference/parachains/cryptography/"
    },
    {
      "key": "/polkadot-protocol/basics/data-encoding/",
      "value": "/reference/parachains/data-encoding/"
    },
    {
      "key": "/polkadot-protocol/basics/interoperability/",
      "value": "/reference/parachains/interoperability/"
    },
    {
      "key": "/polkadot-protocol/basics/networks/",
      "value": "/reference/parachains/networks/"
    },
    {
      "key": "/polkadot-protocol/basics/randomness/",
      "value": "/reference/parachains/randomness/"
    },
    {
      "key": "/polkadot-protocol/glossary/",
      "value": "/reference/glossary/"
    },
    {
      "key": "/polkadot-protocol/onchain-governance/origins-tracks/",
      "value": "/reference/governance/origins-tracks/"
    },
    {
      "key": "/polkadot-protocol/onchain-governance/overview/",
      "value": "/reference/governance/"
    },
    {
      "key": "/polkadot-protocol/parachain-basics/accounts/",
      "value": "/reference/parachains/accounts/"
    },
    {
      "key": "/polkadot-protocol/parachain-basics/blocks-transactions-fees/blocks/",
      "value": "/reference/parachains/blocks-transactions-fees/blocks/"
    },
    {
      "key": "/polkadot-protocol/parachain-basics/blocks-transactions-fees/fees/",
      "value": "/reference/parachains/blocks-transactions-fees/fees/"
    },
    {
      "key": "/polkadot-protocol/parachain-basics/blocks-transactions-fees/transactions/",
      "value": "/reference/parachains/blocks-transactions-fees/transactions/"
    },
    {
      "key": "/polkadot-protocol/parachain-basics/chain-data/",
      "value": "/reference/parachains/chain-data/"
    },
    {
      "key": "/polkadot-protocol/parachain-basics/cryptography/",
      "value": "/reference/parachains/cryptography/"
    },
    {
      "key": "/polkadot-protocol/parachain-basics/data-encoding/",
      "value": "/reference/parachains/data-encoding/"
    },
    {
      "key": "/polkadot-protocol/parachain-basics/interoperability/",
      "value": "/reference/parachains/interoperability/"
    },
    {
      "key": "/polkadot-protocol/parachain-basics/networks/",
      "value": "/reference/parachains/networks/"
    },
    {
      "key": "/polkadot-protocol/parachain-basics/node-and-runtime/",
      "value": "/reference/parachains/node-and-runtime/"
    },
    {
      "key": "/polkadot-protocol/parachain-basics/randomness/",
      "value": "/reference/parachains/randomness/"
    },
    {
      "key": "/polkadot-protocol/smart-contract-basics/accounts/",
      "value": "/smart-contracts/for-eth-devs/accounts/"
    },
    {
      "key": "/polkadot-protocol/smart-contract-basics/blocks-transactions-fees/",
      "value": "/smart-contracts/for-eth-devs/blocks-transactions-fees/"
    },
    {
      "key": "/polkadot-protocol/smart-contract-basics/polkavm-design/",
      "value": "/smart-contracts/for-eth-devs/dual-vm-stack/"
    },
    {
      "key": "/reference/parachains/",
      "value": "/reference/parachains/consensus/"
    },
    {
      "key": "/reference/parachains/blocks-transactions-fees/",
      "value": "/reference/parachains/blocks-transactions-fees/blocks/"
    },
    {
      "key": "/reference/polkadot-hub/consensus-and-security/",
      "value": "/reference/polkadot-hub/consensus-and-security/relay-chain/"
    },
    {
      "key": "/reference/tools/",
      "value": "/reference/tools/zombienet/"
    },
    {
      "key": "/smart-contracts/",
      "value": "/smart-contracts/get-started/"
    },
    {
      "key": "/smart-contracts/cookbook/dapps/",
      "value": "/smart-contracts/cookbook/dapps/zero-to-hero/"
    },
    {
      "key": "/smart-contracts/cookbook/eth-dapps/",
      "value": "/smart-contracts/cookbook/eth-dapps/uniswap-v2/"
    },
    {
      "key": "/smart-contracts/cookbook/smart-contracts/",
      "value": "/smart-contracts/cookbook/smart-contracts/deploy-basic/"
    },
    {
      "key": "/smart-contracts/dev-environments/",
      "value": "/smart-contracts/dev-environments/local-dev-node/"
    },
    {
      "key": "/smart-contracts/dev-environments/foundry/",
      "value": "/smart-contracts/dev-environments/foundry/get-started/"
    },
    {
      "key": "/smart-contracts/dev-environments/hardhat/",
      "value": "/smart-contracts/dev-environments/hardhat/get-started/"
    },
    {
      "key": "/smart-contracts/dev-environments/remix/",
      "value": "/smart-contracts/dev-environments/remix/get-started/"
    },
    {
      "key": "/smart-contracts/for-eth-devs/",
      "value": "/smart-contracts/for-eth-devs/dual-vm-stack/"
    },
    {
      "key": "/smart-contracts/integrations/",
      "value": "/smart-contracts/integrations/wallets/"
    },
    {
      "key": "/smart-contracts/libraries/",
      "value": "/smart-contracts/libraries/ethers-js/"
    },
    {
      "key": "/tutorials/smart-contracts/demo-aplications/deploying-uniswap-v2/",
      "value": "/smart-contracts/cookbook/eth-dapps/uniswap-v2/"
    },
    {
      "key": "/tutorials/smart-contracts/deploy-erc20/",
      "value": "/smart-contracts/cookbook/smart-contracts/deploy-erc20/"
    },
    {
      "key": "/tutorials/smart-contracts/deploy-nft/",
      "value": "/smart-contracts/cookbook/smart-contracts/deploy-nft/"
    }
  ]
}<|MERGE_RESOLUTION|>--- conflicted
+++ resolved
@@ -93,7 +93,6 @@
       "value": "/reference/tools/papi/"
     },
     {
-<<<<<<< HEAD
       "key": "/develop/toolkit/api-libraries/polkadot-js-api/",
       "value": "/reference/tools/polkadot-js-api/"
     },
@@ -111,8 +110,6 @@
     },
     {
       "key": "/develop/toolkit/interoperability/asset-transfer-api/",
-=======
-      "key": "/develop/toolkit/interoperability/asset-transfer-api/",
       "value": "/develop/toolkit/interoperability/paraspell-xcm-sdk/"
     },
     {
@@ -120,15 +117,6 @@
       "value": "/develop/toolkit/interoperability/paraspell-xcm-sdk/"
     },
     {
-      "key": "/develop/toolkit/interoperability/asset-transfer-api/overview/",
->>>>>>> 9d867683
-      "value": "/develop/toolkit/interoperability/paraspell-xcm-sdk/"
-    },
-    {
-      "key": "/develop/toolkit/interoperability/asset-transfer-api/overview/",
-      "value": "/develop/toolkit/interoperability/paraspell-xcm-sdk/"
-    },
-    {
       "key": "/develop/toolkit/interoperability/asset-transfer-api/reference/",
       "value": "/develop/toolkit/interoperability/paraspell-xcm-sdk/"
     },
@@ -137,7 +125,6 @@
       "value": "/reference/tools/xcm-tools/"
     },
     {
-<<<<<<< HEAD
       "key": "/develop/toolkit/parachains/e2e-testing/moonwall/",
       "value": "/reference/tools/moonwall/"
     },
@@ -150,6 +137,106 @@
       "value": "/reference/tools/omninode/"
     },
     {
+      "key": "/infrastructure/",
+      "value": "/nodes-and-validators/run-a-node/full-node/"
+    },
+    {
+      "key": "/infrastructure/running-a-node/",
+      "value": "/nodes-and-validators/run-a-node/full-node/"
+    },
+    {
+      "key": "/infrastructure/running-a-node/setup-bootnode/",
+      "value": "/nodes-and-validators/run-a-node/bootnode/"
+    },
+    {
+      "key": "/infrastructure/running-a-node/setup-full-node/",
+      "value": "/nodes-and-validators/run-a-node/full-node/"
+    },
+    {
+      "key": "/infrastructure/running-a-node/setup-secure-wss/",
+      "value": "/nodes-and-validators/run-a-node/secure-wss/"
+    },
+    {
+      "key": "/infrastructure/running-a-validator/",
+      "value": "/nodes-and-validators/run-a-validator/requirements/"
+    },
+    {
+      "key": "/infrastructure/running-a-validator/onboarding-and-offboarding/",
+      "value": "/nodes-and-validators/run-a-validator/onboarding-and-offboarding/set-up-validator/"
+    },
+    {
+      "key": "/infrastructure/running-a-validator/onboarding-and-offboarding/key-management/",
+      "value": "/nodes-and-validators/run-a-validator/onboarding-and-offboarding/key-management/"
+    },
+    {
+      "key": "/infrastructure/running-a-validator/onboarding-and-offboarding/set-up-validator/",
+      "value": "/nodes-and-validators/run-a-validator/onboarding-and-offboarding/set-up-validator/"
+    },
+    {
+      "key": "/infrastructure/running-a-validator/onboarding-and-offboarding/start-validating/",
+      "value": "/nodes-and-validators/run-a-validator/onboarding-and-offboarding/start-validating/"
+    },
+    {
+      "key": "/infrastructure/running-a-validator/onboarding-and-offboarding/stop-validating/",
+      "value": "/nodes-and-validators/run-a-validator/onboarding-and-offboarding/stop-validating/"
+    },
+    {
+      "key": "/infrastructure/running-a-validator/operational-tasks/",
+      "value": "/nodes-and-validators/run-a-validator/operational-tasks/general-management/"
+    },
+    {
+      "key": "/infrastructure/running-a-validator/operational-tasks/general-management/",
+      "value": "/nodes-and-validators/run-a-validator/operational-tasks/general-management/"
+    },
+    {
+      "key": "/infrastructure/running-a-validator/operational-tasks/pause-validating/",
+      "value": "/nodes-and-validators/run-a-validator/operational-tasks/pause-validating/"
+    },
+    {
+      "key": "/infrastructure/running-a-validator/operational-tasks/upgrade-your-node/",
+      "value": "/nodes-and-validators/run-a-validator/operational-tasks/upgrade-your-node/"
+    },
+    {
+      "key": "/infrastructure/running-a-validator/requirements/",
+      "value": "/nodes-and-validators/run-a-validator/requirements/"
+    },
+    {
+      "key": "/infrastructure/staking-mechanics/",
+      "value": "/nodes-and-validators/run-a-validator/staking-mechanics/rewards/"
+    },
+    {
+      "key": "/infrastructure/staking-mechanics/offenses-and-slashes/",
+      "value": "/nodes-and-validators/run-a-validator/staking-mechanics/offenses-and-slashes/"
+    },
+    {
+      "key": "/infrastructure/staking-mechanics/rewards-payout/",
+      "value": "/nodes-and-validators/run-a-validator/staking-mechanics/rewards/"
+    },
+    {
+      "key": "/nodes-and-validators/",
+      "value": "/nodes-and-validators/run-a-node/full-node/"
+    },
+    {
+      "key": "/nodes-and-validators/run-a-node/",
+      "value": "/nodes-and-validators/run-a-node/full-node/"
+    },
+    {
+      "key": "/nodes-and-validators/run-a-validator/",
+      "value": "/nodes-and-validators/run-a-validator/requirements/"
+    },
+    {
+      "key": "/nodes-and-validators/run-a-validator/onboarding-and-offboarding/",
+      "value": "/nodes-and-validators/run-a-validator/onboarding-and-offboarding/set-up-validator/"
+    },
+    {
+      "key": "/nodes-and-validators/run-a-validator/operational-tasks/",
+      "value": "/nodes-and-validators/run-a-validator/operational-tasks/general-management/"
+    },
+    {
+      "key": "/nodes-and-validators/run-a-validator/staking-mechanics/",
+      "value": "/nodes-and-validators/run-a-validator/staking-mechanics/rewards/"
+    },
+    {
       "key": "/polkadot-protocol/architecture/polkadot-chain/agile-coretime/",
       "value": "/reference/polkadot-hub/consensus-and-security/agile-coretime/"
     },
@@ -180,118 +267,6 @@
     {
       "key": "/polkadot-protocol/architecture/system-chains/people/",
       "value": "/reference/polkadot-hub/people-and-identity/"
-=======
-      "key": "/develop/toolkit/interoperability/asset-transfer-api/reference/",
-      "value": "/develop/toolkit/interoperability/paraspell-xcm-sdk/"
-    },
-    {
-      "key": "/infrastructure/",
-      "value": "/nodes-and-validators/run-a-node/full-node/"
-    },
-    {
-      "key": "/infrastructure/running-a-node/",
-      "value": "/nodes-and-validators/run-a-node/full-node/"
-    },
-    {
-      "key": "/infrastructure/running-a-node/setup-bootnode/",
-      "value": "/nodes-and-validators/run-a-node/bootnode/"
-    },
-    {
-      "key": "/infrastructure/running-a-node/setup-full-node/",
-      "value": "/nodes-and-validators/run-a-node/full-node/"
-    },
-    {
-      "key": "/infrastructure/running-a-node/setup-secure-wss/",
-      "value": "/nodes-and-validators/run-a-node/secure-wss/"
-    },
-    {
-      "key": "/infrastructure/running-a-validator/",
-      "value": "/nodes-and-validators/run-a-validator/requirements/"
-    },
-    {
-      "key": "/infrastructure/running-a-validator/onboarding-and-offboarding/",
-      "value": "/nodes-and-validators/run-a-validator/onboarding-and-offboarding/set-up-validator/"
-    },
-    {
-      "key": "/infrastructure/running-a-validator/onboarding-and-offboarding/key-management/",
-      "value": "/nodes-and-validators/run-a-validator/onboarding-and-offboarding/key-management/"
-    },
-    {
-      "key": "/infrastructure/running-a-validator/onboarding-and-offboarding/set-up-validator/",
-      "value": "/nodes-and-validators/run-a-validator/onboarding-and-offboarding/set-up-validator/"
-    },
-    {
-      "key": "/infrastructure/running-a-validator/onboarding-and-offboarding/start-validating/",
-      "value": "/nodes-and-validators/run-a-validator/onboarding-and-offboarding/start-validating/"
-    },
-    {
-      "key": "/infrastructure/running-a-validator/onboarding-and-offboarding/stop-validating/",
-      "value": "/nodes-and-validators/run-a-validator/onboarding-and-offboarding/stop-validating/"
-    },
-    {
-      "key": "/infrastructure/running-a-validator/operational-tasks/",
-      "value": "/nodes-and-validators/run-a-validator/operational-tasks/general-management/"
-    },
-    {
-      "key": "/infrastructure/running-a-validator/operational-tasks/general-management/",
-      "value": "/nodes-and-validators/run-a-validator/operational-tasks/general-management/"
-    },
-    {
-      "key": "/infrastructure/running-a-validator/operational-tasks/pause-validating/",
-      "value": "/nodes-and-validators/run-a-validator/operational-tasks/pause-validating/"
-    },
-    {
-      "key": "/infrastructure/running-a-validator/operational-tasks/upgrade-your-node/",
-      "value": "/nodes-and-validators/run-a-validator/operational-tasks/upgrade-your-node/"
-    },
-    {
-      "key": "/infrastructure/running-a-validator/requirements/",
-      "value": "/nodes-and-validators/run-a-validator/requirements/"
-    },
-    {
-      "key": "/infrastructure/staking-mechanics/",
-      "value": "/nodes-and-validators/run-a-validator/staking-mechanics/rewards/"
-    },
-    {
-      "key": "/infrastructure/staking-mechanics/offenses-and-slashes/",
-      "value": "/nodes-and-validators/run-a-validator/staking-mechanics/offenses-and-slashes/"
-    },
-    {
-      "key": "/infrastructure/staking-mechanics/rewards-payout/",
-      "value": "/nodes-and-validators/run-a-validator/staking-mechanics/rewards/"
-    },
-    {
-      "key": "/nodes-and-validators/",
-      "value": "/nodes-and-validators/run-a-node/full-node/"
-    },
-    {
-      "key": "/nodes-and-validators/run-a-node/",
-      "value": "/nodes-and-validators/run-a-node/full-node/"
-    },
-    {
-      "key": "/nodes-and-validators/run-a-validator/",
-      "value": "/nodes-and-validators/run-a-validator/requirements/"
-    },
-    {
-      "key": "/nodes-and-validators/run-a-validator/onboarding-and-offboarding/",
-      "value": "/nodes-and-validators/run-a-validator/onboarding-and-offboarding/set-up-validator/"
-    },
-    {
-      "key": "/nodes-and-validators/run-a-validator/operational-tasks/",
-      "value": "/nodes-and-validators/run-a-validator/operational-tasks/general-management/"
-    },
-    {
-      "key": "/nodes-and-validators/run-a-validator/staking-mechanics/",
-      "value": "/nodes-and-validators/run-a-validator/staking-mechanics/rewards/"
-    },
-    {
-      "key": "/polkadot-protocol/basics/",
-      "value": "/polkadot-protocol/parachain-basics/"
-    },
-    {
-      "key": "/polkadot-protocol/basics/",
-      "value": "/polkadot-protocol/parachain-basics/"
->>>>>>> 9d867683
     },
     {
       "key": "/polkadot-protocol/basics/",
