--- conflicted
+++ resolved
@@ -8,12 +8,4 @@
   # Reference file location relative to styles/config/ignore directory
     # custom dictionary of cyrpto brands and token names/symbols
   - brand-token-ignore.txt
-<<<<<<< HEAD
-    # custom dictionary of blockchain & software engineering terms
-  - industry-ignore.txt
-=======
-    # case insensitive list of polkadot related words
-  - polkadot-ignore.txt
->>>>>>> 8a5b878e
-  
     