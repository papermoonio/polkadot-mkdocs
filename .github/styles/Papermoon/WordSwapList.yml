extends: substitution
message: "Use '%s' instead of '%s'."
link: "https://developers.google.com/style/word-list"
level: warning
ignorecase: false
action:
  name: replace
swap:
  "(?:e-mail|Email|E-mail)": email
  "(?:file ?path|path ?name)": path
  "(?:kill|terminate|abort)": stop|exit|cancel|end
  "(?:ok|Okay)": OK|okay
  "(?:WiFi|wifi)": Wi-Fi
  '3\-D': 3D
  "un(?:check|select)": clear
  above: preceding
  admin: administrator
  Ajax: AJAX
  a\.k\.a|aka: or|also known as
  approx\.: approximately
  check box: checkbox
  config: configuration
  disabled?: turn off|off|deactivate
  file name: filename
  HTTPs: HTTPS
  in order to: to
  Nginx: nginx|NGINX
  open-source: open source
  OpenGov: Polkadot OpenGov
  "(?:Polkadot JS|Polkadot.Js|Polkadot.JS)": Polkadot.js
<<<<<<< HEAD
  "(?:PolkadotSDK|Polkadot-SDK|Polkadot sdk)": Polkadot SDK
=======
  "(?:repo|repos)": repository|repositories
  rpc: RPC
>>>>>>> 8a5b878e
  stylesheet: style sheet
  tablename: table name
  url: URL
  vs\.: versus
<<<<<<< HEAD
  "(?:wasm|WASM|WebAssembly)": Wasm
=======
  whitelist: allowlist 
  wasm: Wasm
>>>>>>> 8a5b878e
  
  <|MERGE_RESOLUTION|>--- conflicted
+++ resolved
@@ -28,21 +28,14 @@
   open-source: open source
   OpenGov: Polkadot OpenGov
   "(?:Polkadot JS|Polkadot.Js|Polkadot.JS)": Polkadot.js
-<<<<<<< HEAD
   "(?:PolkadotSDK|Polkadot-SDK|Polkadot sdk)": Polkadot SDK
-=======
   "(?:repo|repos)": repository|repositories
   rpc: RPC
->>>>>>> 8a5b878e
   stylesheet: style sheet
   tablename: table name
   url: URL
   vs\.: versus
-<<<<<<< HEAD
+  whitelist: allowlist 
   "(?:wasm|WASM|WebAssembly)": Wasm
-=======
-  whitelist: allowlist 
-  wasm: Wasm
->>>>>>> 8a5b878e
   
   