args
backchannel
blockHash
bootnode
bootnodes
config
[Cc]oretime
dev_newBlock
dev_setHead
dev_setStorage
dev_timeTravel
[Ee]xtrinsics
ink!
invulnerables
IPs
[Pp]arachain
parachain's
parachains
parathread
Polkadot
Westend
Rococo
Kusama
Paseo
Polkadot's
Polkadot SDK
relay chain
relay chains
Smoldot
Zombienet
<<<<<<< HEAD
[Ff]orkless
[Rr]untimes

=======
Ferdie
[Dd]ispatchable
[Ii]nherents
[Ss]udo
runtimes
[Ll]iveness
composable
>>>>>>> 67dfac10
<|MERGE_RESOLUTION|>--- conflicted
+++ resolved
@@ -28,11 +28,9 @@
 relay chains
 Smoldot
 Zombienet
-<<<<<<< HEAD
 [Ff]orkless
 [Rr]untimes
 
-=======
 Ferdie
 [Dd]ispatchable
 [Ii]nherents
@@ -40,4 +38,3 @@
 runtimes
 [Ll]iveness
 composable
->>>>>>> 67dfac10
